--- conflicted
+++ resolved
@@ -1,4 +1,4 @@
-/*
+﻿/*
 https://github.com/peterix/dfhack
 Copyright (c) 2009-2011 Petr Mrázek (peterix@gmail.com)
 
@@ -168,12 +168,6 @@
 {
     lua_getfield(state, val_index, "new");
 
-<<<<<<< HEAD
-    if (!lua_isnil(state, -1))
-    {
-        int top = lua_gettop(state);
-
-=======
     // false or nil => bail out
     if (!lua_toboolean(state, -1))
         field_error(state, fname_idx, "null and autovivify not requested", "write");
@@ -184,7 +178,6 @@
         int top = lua_gettop(state);
 
         // Verify new points to a reasonable type of object
->>>>>>> 06188da3
         type_identity *suggested = get_object_identity(state, top, "autovivify", true, true);
 
         if (!is_type_compatible(state, target, 0, suggested, top+1, false))
@@ -192,33 +185,22 @@
 
         lua_pop(state, 1);
 
-<<<<<<< HEAD
-=======
         // Invoke df.new()
->>>>>>> 06188da3
         lua_getfield(state, LUA_REGISTRYINDEX, DFHACK_NEW_NAME);
         lua_swap(state);
         lua_call(state, 1, 1);
 
-<<<<<<< HEAD
-        void *nval = get_object_internal(state, target, top, false);
-
-=======
         // Retrieve the pointer
         void *nval = get_object_internal(state, target, top, false);
 
         // shouldn't happen: this means suggested type is compatible,
         // but its new() result isn't for some reason.
->>>>>>> 06188da3
         if (!nval)
             field_error(state, fname_idx, "inconsistent autovivify type", "write");
 
         *pptr = nval;
     }
-<<<<<<< HEAD
-=======
     // otherwise use the target type
->>>>>>> 06188da3
     else
     {
         if (!target)
