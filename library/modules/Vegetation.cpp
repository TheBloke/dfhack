/*
https://github.com/peterix/dfhack
Copyright (c) 2009-2011 Petr Mrázek (peterix@gmail.com)

This software is provided 'as-is', without any express or implied
warranty. In no event will the authors be held liable for any
damages arising from the use of this software.

Permission is granted to anyone to use this software for any
purpose, including commercial applications, and to alter it and
redistribute it freely, subject to the following restrictions:

1. The origin of this software must not be misrepresented; you must
not claim that you wrote the original software. If you use this
software in a product, an acknowledgment in the product documentation
would be appreciated but is not required.

2. Altered source versions must be plainly marked as such, and
must not be misrepresented as being the original software.

3. This notice may not be removed or altered from any source
distribution.
*/


#include "Internal.h"

#include <string>
#include <vector>
#include <map>
using namespace std;

#include "VersionInfo.h"
#include "MemAccess.h"
#include "Types.h"
#include "Core.h"
using namespace DFHack;

#include "modules/Vegetation.h"
#include "df/world.h"

using namespace DFHack;
using namespace DFHack::Simple;
using df::global::world;

bool Vegetation::isValid()
{
    return (world != NULL);
}

uint32_t Vegetation::getCount()
{
    return world->plants.all.size();
}

<<<<<<< HEAD
bool Vegetation::copyPlant(const int32_t index, t_plant &out)
{
    if (index < 0 || index >= getCount())
=======
df::plant * Vegetation::getPlant(const int32_t index)
{
    if (index < 0 || index >= getCount())
        return NULL;
    return world->plants.all[index];
}

bool Vegetation::copyPlant(const int32_t index, t_plant &out)
{
    if (index < 0 || index >= getCount())
>>>>>>> 1d7ed144
        return false;

    out.origin = world->plants.all[index];

    out.name = out.origin->name;
    out.flags = out.origin->flags;
    out.material = out.origin->material;
    out.pos = out.origin->pos;
    out.grow_counter = out.origin->grow_counter;
    out.temperature_1 = out.origin->temperature_1;
    out.temperature_2 = out.origin->temperature_2;
    out.is_burning = out.origin->is_burning;
    out.hitpoints = out.origin->hitpoints;
    out.update_order = out.origin->update_order;
    //out.unk1 = out.origin->anon_1;
    //out.unk2 = out.origin->anon_2;
    //out.temperature_3 = out.origin->temperature_3;
    //out.temperature_4 = out.origin->temperature_4;
    //out.temperature_5 = out.origin->temperature_5;
    return true;
}<|MERGE_RESOLUTION|>--- conflicted
+++ resolved
@@ -53,11 +53,6 @@
     return world->plants.all.size();
 }
 
-<<<<<<< HEAD
-bool Vegetation::copyPlant(const int32_t index, t_plant &out)
-{
-    if (index < 0 || index >= getCount())
-=======
 df::plant * Vegetation::getPlant(const int32_t index)
 {
     if (index < 0 || index >= getCount())
@@ -68,7 +63,6 @@
 bool Vegetation::copyPlant(const int32_t index, t_plant &out)
 {
     if (index < 0 || index >= getCount())
->>>>>>> 1d7ed144
         return false;
 
     out.origin = world->plants.all[index];
