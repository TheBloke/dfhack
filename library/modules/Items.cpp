--- conflicted
+++ resolved
@@ -1158,11 +1158,7 @@
 
     case item_type::MEAT:
     case item_type::PLANT:
-<<<<<<< HEAD
-//    case item_type::LEAVES:
-=======
     case item_type::PLANT_GROWTH:
->>>>>>> eb404202
     case item_type::CHEESE:
         value = 2;
         break;
