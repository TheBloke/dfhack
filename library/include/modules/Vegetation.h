--- conflicted
+++ resolved
@@ -65,10 +65,7 @@
 
 DFHACK_EXPORT bool isValid();
 DFHACK_EXPORT uint32_t getCount();
-<<<<<<< HEAD
-=======
 DFHACK_EXPORT df::plant * getPlant(const int32_t index);
->>>>>>> 1d7ed144
 DFHACK_EXPORT bool copyPlant (const int32_t index, t_plant &out);
 }
 }
