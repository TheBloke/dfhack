--- conflicted
+++ resolved
@@ -2,8 +2,8 @@
     Internals
         plugins will not be loaded if globals they specify as required are not located (should prevent some crashes)
     Fixes
-<<<<<<< HEAD
         advfort works again
+        digfort: now checks file type and existence
         exportlegends: Fixed map export
         full-heal: Fixed a problem with selecting units in the GUI
         gui/hack-wish: Fixed restrictive material filters
@@ -13,9 +13,6 @@
         trackstop: No longer prevents cancelling the removal of a track stop or roller.
         Fixed a display issue with PRINT_MODE:TEXT
         Fixed a symbol error (MapExtras::BiomeInfo::MAX_LAYERS) when compiling DFHack in Debug mode
-=======
-        digfort.rb: check file type and existence before starting
->>>>>>> b4f224fb
     New Plugins
     New Scripts
         gui/stockpiles: an in-game interface for saving and loading stockpile
