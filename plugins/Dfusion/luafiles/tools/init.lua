tools={}
tools.menu=MakeMenu()
function tools.setrace()
	RaceTable=BuildNameTable()
	print("Your current race is:"..GetRaceToken(df.global.ui.race_id))
	print("Type new race's token name in full caps (q to quit):")
	repeat
		entry=getline()
		if entry=="q" then
			return
		end
		id=RaceTable[entry]
	until id~=nil
	df.global.ui.race_id=id
end
tools.menu:add("Set current race",tools.setrace)
function tools.GiveSentience(names) --TODO make pattern...
	RaceTable=RaceTable or BuildNameTable() --slow.If loaded don't load again
	if names ==nil then
		ids={}
		print("Type race's  token name in full caps to give sentience to:")
		repeat
			entry=getline()
			id=RaceTable[entry]
		until id~=nil
		table.insert(ids,id)
	else
		ids={}
		for _,name in pairs(names) do
			id=RaceTable[name]
			table.insert(ids,id)
		end
	end
	for _,id in pairs(ids) do
		local races=df.global.world.raws.creatures.all

		local castes=races[id].caste
		print(string.format("Caste count:%i",castes.size))
		for i =0,#castes-1 do
			
			print("Caste name:"..castes[i].caste_id.."...")
			
			local flags=castes[i].flags
			--print(string.format("%x",flagoffset))
			if flags.CAN_SPEAK then
				print("\tis sentient.")
			else
				print("\tnon sentient. Allocating IQ...")
				flags.CAN_SPEAK=true
			end
		end
	end
end
tools.menu:add("Give Sentience",tools.GiveSentience)
function tools.embark()
	off=offsets.find(0,0x66, 0x83, 0x7F ,0x1A ,0xFF,0x74,0x04)
	if off~=0 then
		engine.pokeb(off+5,0x90)
		engine.pokeb(off+6,0x90)
		print("Found and patched")
	else
		print("not found")
	end
end
tools.menu:add("Embark anywhere",tools.embark)
function tools.getlegendsid(croff)
	local vec=engine.peek(croff,ptr_Creature.legends)
	if vec:size()==0 then
		return 0
	end
	for i =0,vector:size()-1 do
		--if engine.peekd(vec:getval(i))~=0 then
		--	print(string.format("%x",engine.peekd(vec:getval(i))-offsets.base()))
		--end
		if(engine.peekd(vec:getval(i))==offsets.getEx("vtableLegends")) then --easy to get.. just copy from player's-base
			return engine.peekd(vec:getval(i)+4)
		end
	end
	return 0
end
function tools.getCreatureId(vector)

	tnames={}
	rnames={}
	--[[print("vector1 size:"..vector:size())
	print("vector2 size:"..vector2:size())]]--
	for i=0,vector:size()-1 do
		--print(string.format("%x",vector:getval(i)))
		
		local name=engine.peek(vector:getval(i),ptt_dfstring):getval()
		local lid= tools.getlegendsid(vector:getval(i))
		if lid ~=0 then
			print(i..")*Creature Name:"..name.." race="..engine.peekw(vector:getval(i)+ptr_Creature.race.off).." legendid="..lid)
		else
			print(i..") Creature Name:"..name.." race="..engine.peekw(vector:getval(i)+ptr_Creature.race.off))
		end
		if name ~="" and name~=nil then
			tnames[i]=name
			rnames[name]=i
		end
	end
	print("=====================================")
	print("type in name or number:")
	r=getline()
	if tonumber(r) ==nil then
		indx=rnames[r]
		if indx==nil then return end
	else
		r=tonumber(r)
		if r<vector:size() then indx=r else return end
	end
	return indx
end
function tools.change_adv()
	myoff=offsets.getEx("AdvCreatureVec")
	vector=engine.peek(myoff,ptr_vector)
	indx=tools.getCreatureId(vector)
	print("Swaping, press enter when done or 'q' to stay, 's' to stay with legends id change")
	tval=vector:getval(0)
	vector:setval(0,vector:getval(indx))
	vector:setval(indx,tval)
	r=getline()
	if r=='q' then
		return
	end
	if r~='s' then
	tval=vector:getval(0)
	vector:setval(0,vector:getval(indx))
	vector:setval(indx,tval)
	end
	local lid=tools.getlegendsid(vector:getval(0))
	if lid~=0 then
		engine.poked(offsets.getEx("PlayerLegend"),lid)
	else
		print("Warning target does not have a valid legends id!")
	end
end
tools.menu:add("Change Adventurer",tools.change_adv)

function tools.MakeFollow()
	myoff=offsets.getEx("AdvCreatureVec")
	vector=engine.peek(myoff,ptr_vector)
	indx=tools.getCreatureId(vector)
	print(string.format("current creature:%x",vector:getval(indx)))
	
	trgid=engine.peek(vector:getval(0)+ptr_Creature.ID.off,DWORD)
	lfollow=engine.peek(vector:getval(indx)+ptr_Creature.followID.off,DWORD)
	if lfollow ~=0xFFFFFFFF then
		print("Already following, unfollow? y/N")
		r=getline()
		if r== "y" then
			engine.poke(vector:getval(indx)+ptr_Creature.followID.off,DWORD,0)
		end
	else
		engine.poke(vector:getval(indx)+ptr_Creature.followID.off,DWORD,trgid)
	end
end
tools.menu:add("Make creature follow",tools.MakeFollow)
function tools.getsite(names)
	if words==nil then --do once its slow.
		words,rwords=BuildWordTables()
	end
	
	if names==nil then
	print("Type words that are in the site name, FULLCAPS, no modifiers (lovely->LOVE), q to quit:")
	names={}
	repeat
	w=getline();
	
	if rwords[w]~=nil then
		table.insert(names,w)
		print("--added--")
	end
	
	until w=='q'
	end
	
	tnames={}
	for _,v in pairs(names) do
		if rwords[v] ~=nil then
			table.insert(tnames,rwords[v]) --get word numbers
		end
	end
	
	local offsites=engine.peekd(offsets.getEx("SiteData"))+0x120
	snames={" pfort"," dfort","  cave","mohall","forest","hamlet","imploc","  lair","  fort","  camp"}
	vector=engine.peek(offsites,ptr_vector)
	print("Number of sites:"..vector:size())
	print("List of hits:")
	for i =0,vector:size()-1 do
		off=vector:getval(i)
		
		good=true
		r=""
		hits=0
		sname=engine.peek(off,ptr_site.name)
		for k=0,6 do
			vnum=sname[k]--engine.peekd(off+0x38+k*4)
			tgood=false
			
			if vnum~=0xFFFFFFFF then
				--print(string.format("%x",vnum))
				if names[vnum]~=nil then
				r=r..names[vnum].." "
				end
				for _,v in pairs(tnames) do
					if vnum==v then
						tgood=true
						--print("Match")
						hits=hits+1
						break
					end
				end
				if not tgood then
					good=false
				end
			end
		end
	
		if(good) and (hits>0)then
		--if true then
			--print("=====================")
			typ=engine.peek(off,ptr_site.type)--engine.peekw(off+0x78)
			flg=engine.peekd(engine.peek(off,ptr_site.flagptr))
			--flg=engine.peekd(off+224)
			--flg2=engine.peekw(off)
			--tv=engine.peek(off+0x84,ptr_vector)
			--tv2=engine.peek(off+0xA4,ptr_vector)
			
			print(string.format("%d)%s off=%x type=%s\t flags=%x",i,r,off,snames[typ+1],flg))
			
			if i%100==99 then
				r=getline()
			end
			
		end
	end
	print("Type which to change (q cancels):")
	repeat
		r=getline()
		n=tonumber(r)
		if(r=='q') then return end
	until n~=nil
	return vector:getval(n)
end
function tools.changesite(names)
	off=tools.getsite(names)
	snames={"Mountain halls (yours)","Dark fort","Cave","Mountain hall (NPC)","Forest retreat","Hamlet","Important location","Lair","Fort","Camp"}
	
	print("Type in the site type (q cancels):")
	for k,v in pairs(snames) do
		print((k-1).."->"..v)
	end
	repeat
		r=getline()
		n2=tonumber(r)
		if(r=='q') then return end
	until n2~=nil
	--off=vector:getval(n)
	print(string.format("%x->%d",off,n2))
	engine.poke(off,ptr_site.type,n2)
end
function tools.project(unit)
	if unit==nil then
		unit=getSelectedUnit()
	end
	
	if unit==nil then
		unit=getCreatureAtPos(getxyz())
	end
	
	if unit==nil then
		error("Failed to project unit. Unit not selected/valid")
	end
	-- todo: add projectile to world, point to unit, add flag to unit, add gen-ref to projectile.
end
function tools.empregnate(unit)
	if unit==nil then
		unit=getSelectedUnit()
	end
	
	if unit==nil then
		unit=getCreatureAtPos(getxyz())
	end
	
	if unit==nil then
		error("Failed to empregnate. Unit not selected/valid")
<<<<<<< HEAD
	end
	if unit.curse then
		unit.curse.add_tags2.STERILE=false
	end
	local arr1=unit.appearance.unk_51c
	local arr2=unit.appearance.unk_51c
	local created=false
	if unit.relations.pregnancy_ptr == nil then
		print("creating preg ptr.")
		if false then
			print(string.format("%x %x",df.sizeof(unit.relations:_field("pregnancy_ptr"))))
			return
		end
		local size,offset=df.sizeof(unit.relations:_field("pregnancy_ptr"))
		local s1=df.sizeof(arr1)
		local s2=df.sizeof(arr2)
		engine.poked(offset,engine.alloc(s1+s2))
		created=true
	end
	local tarr1=unit.relations.pregnancy_ptr.anon_1
	local tarr2=unit.relations.pregnancy_ptr.anon_2
	if created or #tarr1~= #arr1 then
		print(string.format("Before: %d vs %d",#tarr1,#arr1))
		print("Setting up arr1")
		print(string.format("%x %x",df.sizeof(tarr1)))
		--tarr1=arr1:new()
		local size,offset=df.sizeof(tarr1)
		engine.poked(offset,engine.alloc(#arr1))
		engine.poked(offset+4,#arr1)
		print(string.format("after: %d vs %d",#tarr1,#arr1))
	end
	if created or #tarr2~= #arr2 then
		print("Setting up arr2")
		--tarr2=arr2:new()
		local size,offset=df.sizeof(tarr2)
		
		engine.poked(offset,engine.alloc(#arr2*2))
		engine.poked(offset+4,#arr2)
=======
	end
	if unit.curse then
		unit.curse.add_tags2.STERILE=false
	end
	local genes = unit.appearance.genes
	if unit.relations.pregnancy_ptr == nil then
		print("creating preg ptr.")
		if false then
			print(string.format("%x %x",df.sizeof(unit.relations:_field("pregnancy_ptr"))))
			return
		end
		unit.relations.pregnancy_ptr = { new = true, assign = genes }
	end
	local ngenes = unit.relations.pregnancy_ptr
	if #ngenes.appearance ~= #genes.appearance or #ngenes.colors ~= #genes.colors then
		print("Array sizes incorrect, fixing.")
		ngenes:assign(genes);
>>>>>>> 2b4044f3
	end
	print("Setting preg timer.")
	unit.relations.pregnancy_timer=10
	unit.relations.pregnancy_mystery=1
end
tools.menu:add("Empregnate",tools.empregnate)
function tools.changeflags(names)
	myflag_pattern=ptt_dfflag.new(3*8)
	off=tools.getsite(names)
	offflgs=engine.peek(off,ptr_site.flagptr)
	q=''
	print(string.format("Site offset %x flags offset %x",off,offflgs))
	repeat
		print("flags:")
		
		--off=vector:getval(n)
		flg=engine.peek(offflgs,myflag_pattern)
		r=""
		for i=0,3*8-1 do
			if flg:get(i)==1 then
				r=r.."x"
			else
				r=r.."o"
			end
			if i%8==7 then
				print(i-7 .."->"..r)
				r=""
			end
		end
		print("Type number to flip, or 'q' to quit.")
		q=getline()
		n2=tonumber(q)
		if n2~=nil then
			
			flg:flip(n2)
			engine.poke(offflgs,myflag_pattern,flg)
		end
	until q=='q'
end
function tools.hostilate()
	vector=engine.peek(offsets.getEx("CreatureVec"),ptr_vector)
	id=engine.peekd(offsets.getEx("CreaturePtr"))
	print(string.format("Vec:%d cr:%d",vector:size(),id))
	off=vector:getval(id)
	crciv=engine.peek(off,ptr_Creature.civ)
	print("Creatures civ:"..crciv)
	curciv=engine.peekd(offsets.getEx("CurrentRace")-12)
	print("My civ:"..curciv)
	if curciv==crciv then
		print("Friendly-making enemy")
		engine.poke(off,ptr_Creature.civ,-1)
		flg=engine.peek(off,ptr_Creature.flags)
		flg:set(17,0)
		print("flag 51:"..tostring(flg:get(51)))
		engine.poke(off,ptr_Creature.flags,flg)
	else
		print("Enemy- making friendly")
		engine.poke(off,ptr_Creature.civ,curciv)
		flg=engine.peek(off,ptr_Creature.flags)
		flg:set(17,1)
		flg:set(19,0)
		engine.poke(off,ptr_Creature.flags,flg)
	end
end
function tools.mouseBlock()
	local xs,ys,zs
	xs,ys,zs=getxyz()
	xs=math.floor(xs/16)
	ys=math.floor(ys/16)
	print("Mouse block is:"..xs.." "..ys.." "..zs)
end
function tools.fixwarp()
   local mapoffset=offsets.getEx("WorldData")--0x131C128+offsets.base()
   local x=engine.peek(mapoffset+24,DWORD)
   local y=engine.peek(mapoffset+28,DWORD)
   local z=engine.peek(mapoffset+32,DWORD)
   --vec=engine.peek(mapoffset,ptr_vector)
   
   print("Blocks loaded:"..x.." "..y.." "..z)
   print("Select type:")
   print("1. All (SLOW)")
   print("2. range (x0 x1 y0 y1 z0 z1)")
   print("3. One block around pointer")
   print("anything else- quit")
   q=getline()
   n2=tonumber(q)
   if n2==nil then return end
   if n2>3 or n2<1 then return end
   local xs,xe,ys,ye,zs,ze
   if n2==1 then
      xs=0
      xe=x-1
      ys=0
      ye=y-1
      zs=0
      ze=z-1
   elseif n2==2 then
      print("enter x0:")
      xs=tonumber(getline())
      print("enter x1:")
      xe=tonumber(getline())
      print("enter y0:")
      ys=tonumber(getline())
      print("enter y1:")
      ye=tonumber(getline())
      print("enter z0:")
      zs=tonumber(getline())
      print("enter z1:")
      ze=tonumber(getline())
      function clamp(t,vmin,vmax)
         if t> vmax then return vmax end
         if t< vmin then return vmin end
         return t
      end
      xs=clamp(xs,0,x-1)
      ys=clamp(ys,0,y-1)
      zs=clamp(zs,0,z-1)
      xe=clamp(xe,xs,x-1)
      ye=clamp(ye,ys,y-1)
      ze=clamp(ze,zs,z-1)
   else
      xs,ys,zs=getxyz()
      xs=math.floor(xs/16)
      ys=math.floor(ys/16)
      xe=xs
      ye=ys
      ze=zs
   end
   local xblocks=engine.peek(mapoffset,DWORD)
   local flg=bit.bnot(bit.lshift(1,3))
   for xx=xs,xe do
      local yblocks=engine.peek(xblocks+xx*4,DWORD)
      for yy=ys,ye do
         local zblocks=engine.peek(yblocks+yy*4,DWORD)
         for zz=zs,ze do
            local myblock=engine.peek(zblocks+zz*4,DWORD)
            if myblock~=0 then
               for i=0,255 do
                  local ff=engine.peek(myblock+0x67c+i*4,DWORD)
                  ff=bit.band(ff,flg) --set 14 flag to 1
                  engine.poke(myblock+0x67c+i*4,DWORD,ff)
               end
            end
         end
         print("Blocks done:"..xx.." "..yy)
      end
   end
end<|MERGE_RESOLUTION|>--- conflicted
+++ resolved
@@ -285,46 +285,6 @@
 	
 	if unit==nil then
 		error("Failed to empregnate. Unit not selected/valid")
-<<<<<<< HEAD
-	end
-	if unit.curse then
-		unit.curse.add_tags2.STERILE=false
-	end
-	local arr1=unit.appearance.unk_51c
-	local arr2=unit.appearance.unk_51c
-	local created=false
-	if unit.relations.pregnancy_ptr == nil then
-		print("creating preg ptr.")
-		if false then
-			print(string.format("%x %x",df.sizeof(unit.relations:_field("pregnancy_ptr"))))
-			return
-		end
-		local size,offset=df.sizeof(unit.relations:_field("pregnancy_ptr"))
-		local s1=df.sizeof(arr1)
-		local s2=df.sizeof(arr2)
-		engine.poked(offset,engine.alloc(s1+s2))
-		created=true
-	end
-	local tarr1=unit.relations.pregnancy_ptr.anon_1
-	local tarr2=unit.relations.pregnancy_ptr.anon_2
-	if created or #tarr1~= #arr1 then
-		print(string.format("Before: %d vs %d",#tarr1,#arr1))
-		print("Setting up arr1")
-		print(string.format("%x %x",df.sizeof(tarr1)))
-		--tarr1=arr1:new()
-		local size,offset=df.sizeof(tarr1)
-		engine.poked(offset,engine.alloc(#arr1))
-		engine.poked(offset+4,#arr1)
-		print(string.format("after: %d vs %d",#tarr1,#arr1))
-	end
-	if created or #tarr2~= #arr2 then
-		print("Setting up arr2")
-		--tarr2=arr2:new()
-		local size,offset=df.sizeof(tarr2)
-		
-		engine.poked(offset,engine.alloc(#arr2*2))
-		engine.poked(offset+4,#arr2)
-=======
 	end
 	if unit.curse then
 		unit.curse.add_tags2.STERILE=false
@@ -342,7 +302,6 @@
 	if #ngenes.appearance ~= #genes.appearance or #ngenes.colors ~= #genes.colors then
 		print("Array sizes incorrect, fixing.")
 		ngenes:assign(genes);
->>>>>>> 2b4044f3
 	end
 	print("Setting preg timer.")
 	unit.relations.pregnancy_timer=10
