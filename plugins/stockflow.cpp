--- conflicted
+++ resolved
@@ -65,13 +65,6 @@
 public:
     void cycle(color_ostream &out) {
         bool found = false;
-<<<<<<< HEAD
-        for (df::job_list_link* link = &world->job_list; link != NULL; link = link->next) {
-            if (link->item == NULL) continue;
-            if (link->item->job_type == job_type::UpdateStockpileRecords) {
-                found = true;
-                break;
-=======
         
         if (fast) {
             // Ignore the bookkeeper; either gather or enqueue orders every cycle.
@@ -85,7 +78,6 @@
                     found = true;
                     break;
                 }
->>>>>>> 28d89db1
             }
         }
         
