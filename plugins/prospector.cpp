// Produces a list of materials available on the map.
// Options:
//  -a : show unrevealed tiles
//  -p : don't show plants
//  -s : don't show slade
//  -t : don't show demon temple

//#include <cstdlib>
#include <iostream>
#include <iomanip>
#include <map>
#include <algorithm>
#include <vector>

using namespace std;
#include "Core.h"
#include "Console.h"
#include "Export.h"
#include "PluginManager.h"
#include "modules/MapCache.h"

#include "MiscUtils.h"

#include "DataDefs.h"
#include "df/world.h"
#include "df/world_data.h"
#include "df/world_region_details.h"
#include "df/world_region_feature.h"
#include "df/world_geo_biome.h"
#include "df/world_geo_layer.h"
#include "df/world_underground_region.h"
#include "df/feature_init.h"
#include "df/region_map_entry.h"
#include "df/inclusion_type.h"
#include "df/viewscreen_choose_start_sitest.h"

using namespace DFHack;
using namespace df::enums;
using df::global::world;
using df::coord2d;

struct matdata
{
    const static int invalid_z = -30000;
    matdata()
    {
        count = 0;
        lower_z = invalid_z;
        upper_z = invalid_z;
    }
    matdata (const matdata & copyme)
    {
        count = copyme.count;
        lower_z = copyme.lower_z;
        upper_z = copyme.upper_z;
    }
    unsigned int add( int z_level = invalid_z, int delta = 1 )
    {
        count += delta;
        if(z_level != invalid_z)
        {
            if(lower_z == invalid_z || z_level < lower_z)
            {
                lower_z = z_level;
            }
            if(upper_z == invalid_z || z_level > upper_z)
            {
                upper_z = z_level;
            }
        }
        return count;
    }
    unsigned int count;
    int lower_z;
    int upper_z;
};

bool operator>(const matdata & q1, const matdata & q2)
{
    return q1.count > q2.count;
}

template<typename _Tp = matdata >
struct shallower : public binary_function<_Tp, _Tp, bool>
{
    bool operator()(const _Tp& top, const _Tp& bottom) const
    {
        float topavg = (top.lower_z + top.upper_z)/2.0f;
        float btmavg = (bottom.lower_z + bottom.upper_z)/2.0f;
        return topavg > btmavg;
    }
};


typedef std::map<int16_t, matdata> MatMap;
typedef std::vector< pair<int16_t, matdata> > MatSorter;

typedef std::vector<df::plant *> PlantList;

#define TO_PTR_VEC(obj_vec, ptr_vec) \
    ptr_vec.clear(); \
    for (size_t i = 0; i < obj_vec.size(); i++) \
        ptr_vec.push_back(&obj_vec[i])

template<template <typename> class P = std::greater >
struct compare_pair_second
{
    template<class T1, class T2>
    bool operator()(const std::pair<T1, T2>& left, const std::pair<T1, T2>& right)
    {
        return P<T2>()(left.second, right.second);
    }
};

static void printMatdata(color_ostream &con, const matdata &data, bool only_z = false)
{
    if (!only_z)
        con << std::setw(9) << data.count;

    if(data.lower_z != data.upper_z)
        con <<" Z:" << std::setw(4) << data.lower_z << ".." <<  data.upper_z << std::endl;
    else
        con <<" Z:" << std::setw(4) << data.lower_z << std::endl;
}

static int getValue(const df::inorganic_raw &info)
{
    return info.material.material_value;
}

static int getValue(const df::plant_raw &info)
{
    return info.value;
}

template <typename T, template <typename> class P>
void printMats(color_ostream &con, MatMap &mat, std::vector<T*> &materials, bool show_value)
{
    unsigned int total = 0;
    MatSorter sorting_vector;
    for (MatMap::const_iterator it = mat.begin(); it != mat.end(); ++it)
    {
        sorting_vector.push_back(*it);
    }
    std::sort(sorting_vector.begin(), sorting_vector.end(),
              compare_pair_second<P>());
    for (MatSorter::const_iterator it = sorting_vector.begin();
         it != sorting_vector.end(); ++it)
    {
        if(it->first >= materials.size())
        {
            con << "Bad index: " << it->first << " out of " 
                <<  materials.size() << endl;
            continue;
        }
        T* mat = materials[it->first];
        // Somewhat of a hack, but it works because df::inorganic_raw and df::plant_raw both have a field named "id"
        con << std::setw(25) << mat->id << " : ";
        if (show_value)
            con << std::setw(3) << getValue(*mat) << " : ";
        printMatdata(con, it->second);
        total += it->second.count;
    }

    con << ">>> TOTAL = " << total << std::endl << std::endl;
}

void printVeins(color_ostream &con, MatMap &mat_map,
                DFHack::Materials* mats, bool show_value)
{
    MatMap ores;
    MatMap gems;
    MatMap rest;

    for (MatMap::const_iterator it = mat_map.begin(); it != mat_map.end(); ++it)
    {
        df::inorganic_raw *gloss = world->raws.inorganics[it->first];

        if (gloss->material.isGem())
            gems[it->first] = it->second;
        else if (gloss->isOre())
            ores[it->first] = it->second;
        else
            rest[it->first] = it->second;
    }

    con << "Ores:" << std::endl;
    printMats<df::inorganic_raw, std::greater>(con, ores, world->raws.inorganics, show_value);

    con << "Gems:" << std::endl;
    printMats<df::inorganic_raw, std::greater>(con, gems, world->raws.inorganics, show_value);

    con << "Other vein stone:" << std::endl;
    printMats<df::inorganic_raw, std::greater>(con, rest, world->raws.inorganics, show_value);
}

command_result prospector (color_ostream &out, vector <string> & parameters);

DFHACK_PLUGIN("prospector");

DFhackCExport command_result plugin_init ( color_ostream &out, std::vector <PluginCommand> &commands)
{
    commands.push_back(PluginCommand(
        "prospect", "Show stats of available raw resources.",
        prospector, false,
        "  Prints a big list of all the present minerals.\n"
        "  By default, only the visible part of the map is scanned.\n"
        "Options:\n"
        "  all   - Scan the whole map, as if it was revealed.\n"
        "  value - Show material value in the output. Most useful for gems.\n"
        "  hell  - Show the Z range of HFS tubes. Implies 'all'.\n"
        "Pre-embark estimate:\n"
        "  If called during the embark selection screen, displays\n"
        "  an estimate of layer stone availability. If the 'all'\n"
        "  option is specified, also estimates veins.\n"
        "  The estimate is computed either for 1 embark tile of the\n"
        "  blinking biome, or for all tiles of the embark rectangle.\n"
    ));
    return CR_OK;
}

DFhackCExport command_result plugin_shutdown ( color_ostream &out )
{
    return CR_OK;
}

static coord2d biome_delta[] = {
    coord2d(-1,1), coord2d(0,1), coord2d(1,1),
    coord2d(-1,0), coord2d(0,0), coord2d(1,0),
    coord2d(-1,-1), coord2d(0,-1), coord2d(1,-1)
};

struct EmbarkTileLayout {
    coord2d biome_off, biome_pos;
    df::region_map_entry *biome;
    int elevation, max_soil_depth;
    int min_z, base_z;
    std::map<int, float> penalty;
};

bool estimate_underground(color_ostream &out, EmbarkTileLayout &tile, df::world_region_details *details, int x, int y)
{
    // Find actual biome
    int bv = clip_range(details->biome[x][y] & 15, 1, 9);
    tile.biome_off = biome_delta[bv-1];

    df::world_data *data = world->world_data;
    int bx = clip_range(details->pos.x + tile.biome_off.x, 0, data->world_width-1);
    int by = clip_range(details->pos.y + tile.biome_off.y, 0, data->world_height-1);
    tile.biome_pos = coord2d(bx, by);
    tile.biome = &data->region_map[bx][by];

    // Compute surface elevation
    tile.elevation = (
            details->elevation[x][y] + details->elevation[x][y+1] +
            details->elevation[x+1][y] + details->elevation[x+1][y+1]
        ) / 4;
    tile.max_soil_depth = std::max((154-tile.biome->elevation)/5,0);
    tile.base_z = tile.elevation;
    tile.penalty.clear();

    auto &features = details->features[x][y];

    // Collect global feature layer depths and apply penalties
    std::map<int, int> layer_bottom, layer_top;
    bool sea_found = false;

    for (size_t i = 0; i < features.size(); i++)
    {
        auto feature = features[i];
        auto layer = df::world_underground_region::find(feature->layer);
        if (!layer || feature->min_z == -30000) continue;

        layer_bottom[layer->layer_depth] = feature->min_z;
        layer_top[layer->layer_depth] = feature->max_z;
        tile.base_z = std::min(tile.base_z, (int)feature->min_z);

        float penalty = 1.0f;
        switch (layer->type) {
        case df::world_underground_region::Cavern:
            penalty = 0.75f;
            break;
        case df::world_underground_region::MagmaSea:
            sea_found = true;
            tile.min_z = feature->min_z;
            for (int i = feature->min_z; i <= feature->max_z; i++)
                tile.penalty[i] = 0.2 + 0.6f*(i-feature->min_z)/(feature->max_z-feature->min_z+1);
            break;
        case df::world_underground_region::Underworld:
            penalty = 0.0f;
            break;
        }

        if (penalty != 1.0f)
        {
            for (int i = feature->min_z; i <= feature->max_z; i++)
                tile.penalty[i] = penalty;
        }
    }

    if (!sea_found)
    {
        out.printerr("Could not find magma sea.\n");
        return false;
    }

    // Scan for big local features and apply their penalties
    for (size_t i = 0; i < features.size(); i++)
    {
        auto feature = features[i];
        auto lfeature = Maps::getLocalInitFeature(details->pos, feature->feature_idx);
        if (!lfeature)
            continue;

        switch (lfeature->getType())
        {
        case feature_type::pit:
        case feature_type::magma_pool:
        case feature_type::volcano:
            for (int i = layer_bottom[lfeature->end_depth];
                 i <= layer_top[lfeature->start_depth]; i++)
                tile.penalty[i] = std::min(0.4f, map_find(tile.penalty, i, 1.0f));
            break;
        default:
            break;
        }
    }

    return true;
}

void add_materials(EmbarkTileLayout &tile, matdata &data, float amount, int min_z, int max_z)
{
    for (int z = min_z; z <= max_z; z++)
        data.add(z, int(map_find(tile.penalty, z, 1)*amount));
}

bool estimate_materials(color_ostream &out, EmbarkTileLayout &tile, MatMap &layerMats, MatMap &veinMats)
{
    using namespace geo_layer_type;

    df::world_geo_biome *geo_biome = df::world_geo_biome::find(tile.biome->geo_index);

    if (!geo_biome)
    {
        out.printerr("Region geo-biome not found: (%d,%d)\n",
                     tile.biome_pos.x, tile.biome_pos.y);
        return false;
    }

    // soil depth increases by 1 every 5 levels below 150
    int top_z_level = tile.elevation - tile.max_soil_depth;

    for (unsigned i = 0; i < geo_biome->layers.size(); i++)
    {
        auto layer = geo_biome->layers[i];
        switch (layer->type)
        {
            case SOIL:
            case SOIL_OCEAN:
            case SOIL_SAND:
                top_z_level += layer->top_height - layer->bottom_height + 1;
                break;
            default:;
        }
    }

    top_z_level = std::max(top_z_level, tile.elevation)-1;

    for (unsigned i = 0; i < geo_biome->layers.size(); i++)
    {
        auto layer = geo_biome->layers[i];

        int top_z = std::min(layer->top_height + top_z_level, tile.elevation-1);
        int bottom_z = std::max(layer->bottom_height + top_z_level, tile.min_z);
        if (i+1 == geo_biome->layers.size()) // stretch layer if needed
            bottom_z = tile.min_z;
        if (top_z < bottom_z)
            continue;

        float layer_size = 48*48;

        int sums[ENUM_LAST_ITEM(inclusion_type)+1] = { 0 };

        for (unsigned j = 0; j < layer->vein_mat.size(); j++)
            if (is_valid_enum_item<df::inclusion_type>(layer->vein_type[j]))
                sums[layer->vein_type[j]] += layer->vein_unk_38[j];

        for (unsigned j = 0; j < layer->vein_mat.size(); j++)
        {
            // TODO: find out how to estimate the real density
            // this code assumes that vein_unk_38 is the weight
            // used when choosing the vein material
            float size = float(layer->vein_unk_38[j]);
            df::inclusion_type type = layer->vein_type[j];

            switch (type)
            {
            case inclusion_type::VEIN:
                // 3 veins of 80 tiles avg
                size = size * 80 * 3 / sums[type];
                break;
            case inclusion_type::CLUSTER:
                // 1 cluster of 700 tiles avg
                size = size * 700 * 1 / sums[type];
                break;
            case inclusion_type::CLUSTER_SMALL:
                size = size * 6 * 7 / sums[type];
                break;
            case inclusion_type::CLUSTER_ONE:
                size = size * 1 * 5 / sums[type];
                break;
            default:
                // shouldn't actually happen
                size = 1;
            }

            layer_size -= size;

<<<<<<< HEAD
            int sums[(int)ENUM_LAST_ITEM(inclusion_type)+1] = { 0 };
=======
            add_materials(tile, veinMats[layer->vein_mat[j]], size, bottom_z, top_z);
        }
>>>>>>> 8ab615f6

        add_materials(tile, layerMats[layer->mat_index], layer_size, bottom_z, top_z);
    }

    return true;
}

static command_result embark_prospector(color_ostream &out, df::viewscreen_choose_start_sitest *screen,
                                        bool showHidden, bool showValue)
{
    if (!world || !world->world_data)
    {
        out.printerr("World data is not available.\n");
        return CR_FAILURE;
    }

    df::world_data *data = world->world_data;
    coord2d cur_region = screen->region_pos;
    int d_idx = linear_index(data->region_details, &df::world_region_details::pos, cur_region);
    auto cur_details = vector_get(data->region_details, d_idx);

    if (!cur_details)
    {
        out.printerr("Current region details are not available.\n");
        return CR_FAILURE;
    }

    // Compute material maps
    MatMap layerMats;
    MatMap veinMats;
    matdata world_bottom;

    // Compute biomes
    std::map<coord2d, int> biomes;

    /*if (screen->biome_highlighted)
    {
        out.print("Processing one embark tile of biome F%d.\n\n", screen->biome_idx+1);
        biomes[screen->biome_rgn[screen->biome_idx]]++;
    }*/

    for (int x = screen->embark_pos_min.x; x <= screen->embark_pos_max.x; x++)
    {
        for (int y = screen->embark_pos_min.y; y <= screen->embark_pos_max.y; y++)
        {
            EmbarkTileLayout tile;
            if (!estimate_underground(out, tile, cur_details, x, y) ||
                !estimate_materials(out, tile, layerMats, veinMats))
                return CR_FAILURE;

            world_bottom.add(tile.base_z, 0);
            world_bottom.add(tile.elevation-1, 0);
        }
    }

    // Print the report
    out << "Layer materials:" << std::endl;
    printMats<df::inorganic_raw, shallower>(out, layerMats, world->raws.inorganics, showValue);

    if (showHidden) {
        DFHack::Materials *mats = Core::getInstance().getMaterials();
        printVeins(out, veinMats, mats, showValue);
        mats->Finish();
    }

    out << "Embark depth: " << (world_bottom.upper_z-world_bottom.lower_z+1) << " ";
    printMatdata(out, world_bottom, true);

    out << std::endl << "Warning: the above data is only a very rough estimate." << std::endl;

    return CR_OK;
}

command_result prospector (color_ostream &con, vector <string> & parameters)
{
    bool showHidden = false;
    bool showPlants = true;
    bool showSlade = true;
    bool showTemple = true;
    bool showValue = false;
    bool showTube = false;

    for(size_t i = 0; i < parameters.size();i++)
    {
        if (parameters[i] == "all")
        {
            showHidden = true;
        }
        else if (parameters[i] == "value")
        {
            showValue = true;
        }
        else if (parameters[i] == "hell")
        {
            showHidden = showTube = true;
        }
        else
            return CR_WRONG_USAGE;
    }

    CoreSuspender suspend;

    // Embark screen active: estimate using world geology data
    if (VIRTUAL_CAST_VAR(screen, df::viewscreen_choose_start_sitest, Core::getTopViewscreen()))
        return embark_prospector(con, screen, showHidden, showValue);

    if (!Maps::IsValid())
    {
        con.printerr("Map is not available!\n");
        return CR_FAILURE;
    }

    uint32_t x_max = 0, y_max = 0, z_max = 0;
    Maps::getSize(x_max, y_max, z_max);
    MapExtras::MapCache map;

    DFHack::Materials *mats = Core::getInstance().getMaterials();

    DFHack::t_feature blockFeatureGlobal;
    DFHack::t_feature blockFeatureLocal;

    bool hasAquifer = false;
    bool hasDemonTemple = false;
    bool hasLair = false;
    MatMap baseMats;
    MatMap layerMats;
    MatMap veinMats;
    MatMap plantMats;
    MatMap treeMats;

    matdata liquidWater;
    matdata liquidMagma;
    matdata aquiferTiles;
    matdata tubeTiles;

    uint32_t vegCount = 0;

    for(uint32_t z = 0; z < z_max; z++)
    {
        for(uint32_t b_y = 0; b_y < y_max; b_y++)
        {
            for(uint32_t b_x = 0; b_x < x_max; b_x++)
            {
                // Get the map block
                df::coord2d blockCoord(b_x, b_y);
                MapExtras::Block *b = map.BlockAt(DFHack::DFCoord(b_x, b_y, z));
                if (!b || !b->is_valid())
                {
                    continue;
                }

                // Find features
                b->GetGlobalFeature(&blockFeatureGlobal);
                b->GetLocalFeature(&blockFeatureLocal);

                int global_z = world->map.region_z + z;

                // Iterate over all the tiles in the block
                for(uint32_t y = 0; y < 16; y++)
                {
                    for(uint32_t x = 0; x < 16; x++)
                    {
                        df::coord2d coord(x, y);
                        df::tile_designation des = b->DesignationAt(coord);
                        df::tile_occupancy occ = b->OccupancyAt(coord);

                        // Skip hidden tiles
                        if (!showHidden && des.bits.hidden)
                        {
                            continue;
                        }

                        // Check for aquifer
                        if (des.bits.water_table)
                        {
                            hasAquifer = true;
                            aquiferTiles.add(global_z);
                        }

                        // Check for lairs
                        if (occ.bits.monster_lair)
                        {
                            hasLair = true;
                        }

                        // Check for liquid
                        if (des.bits.flow_size)
                        {
                            if (des.bits.liquid_type == tile_liquid::Magma)
                                liquidMagma.add(global_z);
                            else
                                liquidWater.add(global_z);
                        }

                        df::tiletype type = b->tiletypeAt(coord);
                        df::tiletype_shape tileshape = tileShape(type);
                        df::tiletype_material tilemat = tileMaterial(type);

                        // We only care about these types
                        switch (tileshape)
                        {
                        case tiletype_shape::WALL:
                        case tiletype_shape::FORTIFICATION:
                            break;
                        case tiletype_shape::EMPTY:
                            /* A heuristic: tubes inside adamantine have EMPTY:AIR tiles which
                               still have feature_local set. Also check the unrevealed status,
                               so as to exclude any holes mined by the player. */
                            if (tilemat == tiletype_material::AIR &&
                                des.bits.feature_local && des.bits.hidden &&
                                blockFeatureLocal.type == feature_type::deep_special_tube)
                            {
                                tubeTiles.add(global_z);
                            }
                        default:
                            continue;
                        }

                        // Count the material type
                        baseMats[tilemat].add(global_z);

                        // Find the type of the tile
                        switch (tilemat)
                        {
                        case tiletype_material::SOIL:
                        case tiletype_material::STONE:
                            layerMats[b->layerMaterialAt(coord)].add(global_z);
                            break;
                        case tiletype_material::MINERAL:
                            veinMats[b->veinMaterialAt(coord)].add(global_z);
                            break;
                        case tiletype_material::FEATURE:
                            if (blockFeatureLocal.type != -1 && des.bits.feature_local)
                            {
                                if (blockFeatureLocal.type == feature_type::deep_special_tube
                                        && blockFeatureLocal.main_material == 0) // stone
                                {
                                    veinMats[blockFeatureLocal.sub_material].add(global_z);
                                }
                                else if (showTemple
                                         && blockFeatureLocal.type == feature_type::deep_surface_portal)
                                {
                                    hasDemonTemple = true;
                                }
                            }

                            if (showSlade && blockFeatureGlobal.type != -1 && des.bits.feature_global
                                    && blockFeatureGlobal.type == feature_type::feature_underworld_from_layer
                                    && blockFeatureGlobal.main_material == 0) // stone
                            {
                                layerMats[blockFeatureGlobal.sub_material].add(global_z);
                            }
                            break;
                        case tiletype_material::LAVA_STONE:
                            // TODO ?
                            break;
                        default:
                            break;
                        }
                    }
                }

                // Check plants this way, as the other way wasn't getting them all
                // and we can check visibility more easily here
                if (showPlants)
                {
                    auto block = Maps::getBlock(b_x,b_y,z);
                    vector<df::plant *> *plants = block ? &block->plants : NULL;
                    if(plants)
                    {
                        for (PlantList::const_iterator it = plants->begin(); it != plants->end(); it++)
                        {
                            const df::plant & plant = *(*it);
                            df::coord2d loc(plant.pos.x, plant.pos.y);
                            loc = loc % 16;
                            if (showHidden || !b->DesignationAt(loc).bits.hidden)
                            {
                                if(plant.flags.bits.is_shrub)
                                    plantMats[plant.material].add(global_z);
                                else
                                    treeMats[plant.material].add(global_z);
                            }
                        }
                    }
                }
                // Block end
            } // block x

            // Clean uneeded memory
            map.trash();
        } // block y
    } // z

    MatMap::const_iterator it;

    con << "Base materials:" << std::endl;
    for (it = baseMats.begin(); it != baseMats.end(); ++it)
    {
        con << std::setw(25) << ENUM_KEY_STR(tiletype_material,(df::tiletype_material)it->first) << " : " << it->second.count << std::endl;
    }

    if (liquidWater.count || liquidMagma.count)
    {
        con << std::endl << "Liquids:" << std::endl;
        if (liquidWater.count)
        {
            con << std::setw(25) << "WATER" << " : ";
            printMatdata(con, liquidWater);
        }
        if (liquidWater.count)
        {
            con << std::setw(25) << "MAGMA" << " : ";
            printMatdata(con, liquidMagma);
        }
    }

    con << std::endl << "Layer materials:" << std::endl;
    printMats<df::inorganic_raw, shallower>(con, layerMats, world->raws.inorganics, showValue);

    printVeins(con, veinMats, mats, showValue);

    if (showPlants)
    {
        con << "Shrubs:" << std::endl;
        printMats<df::plant_raw, std::greater>(con, plantMats, world->raws.plants.all, showValue);
        con << "Wood in trees:" << std::endl;
        printMats<df::plant_raw, std::greater>(con, treeMats, world->raws.plants.all, showValue);
    }

    if (hasAquifer)
    {
        con << "Has aquifer";
        if (aquiferTiles.count)
        {
            con << "               : ";
            printMatdata(con, aquiferTiles);
        }
        else
            con << std::endl;
    }

    if (showTube && tubeTiles.count)
    {
        con << "Has HFS tubes             : ";
        printMatdata(con, tubeTiles);
    }

    if (hasDemonTemple)
    {
        con << "Has demon temple" << std::endl;
    }

    if (hasLair)
    {
        con << "Has lair" << std::endl;
    }

    // Cleanup
    mats->Finish();
    con << std::endl;
    return CR_OK;
}<|MERGE_RESOLUTION|>--- conflicted
+++ resolved
@@ -417,12 +417,8 @@
 
             layer_size -= size;
 
-<<<<<<< HEAD
-            int sums[(int)ENUM_LAST_ITEM(inclusion_type)+1] = { 0 };
-=======
             add_materials(tile, veinMats[layer->vein_mat[j]], size, bottom_z, top_z);
         }
->>>>>>> 8ab615f6
 
         add_materials(tile, layerMats[layer->mat_index], layer_size, bottom_z, top_z);
     }
