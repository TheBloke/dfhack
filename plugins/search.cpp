--- conflicted
+++ resolved
@@ -1324,14 +1324,10 @@
 
     string get_element_description(T_candidates *element) const
     {
-<<<<<<< HEAD
-        print_search_option(51, 23);
-=======
         if (!element->unit)
             return "";
 
         return get_unit_description(element->unit);
->>>>>>> 91ee8ac0
     }
 
     void render() const
@@ -1557,25 +1553,11 @@
 
 DFhackCExport command_result plugin_init ( color_ostream &out, vector <PluginCommand> &commands)
 {
-<<<<<<< HEAD
-    if (!gps || !gview ||
-        !INTERPOSE_HOOK(unitlist_search_hook, feed).apply() ||
-        !INTERPOSE_HOOK(unitlist_search_hook, render).apply() ||
-        !INTERPOSE_HOOK(trade_search_merc_hook, feed).apply() ||
-        !INTERPOSE_HOOK(trade_search_merc_hook, render).apply() ||
-        !INTERPOSE_HOOK(trade_search_fort_hook, feed).apply() ||
-        !INTERPOSE_HOOK(trade_search_fort_hook, render).apply() ||
-        !INTERPOSE_HOOK(stocks_search_hook, feed).apply() ||
-        !INTERPOSE_HOOK(stocks_search_hook, render).apply() ||
-        !INTERPOSE_HOOK(stockpile_search_hook, feed).apply() ||
-        !INTERPOSE_HOOK(stockpile_search_hook, render).apply())
-=======
 #define HOOK_ACTION(hook) \
     !INTERPOSE_HOOK(hook, feed).apply() || \
     !INTERPOSE_HOOK(hook, render).apply() ||
 
     if (!gps || !gview || SEARCH_HOOKS 0)
->>>>>>> 91ee8ac0
         out.printerr("Could not insert Search hooks!\n");
 
 #undef HOOK_ACTION
