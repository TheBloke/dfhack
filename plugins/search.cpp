#include <modules/Screen.h>
#include <modules/Translation.h>
#include <modules/Units.h>
#include <MiscUtils.h>

#include <VTableInterpose.h>

#include "df/viewscreen_announcelistst.h"
#include "df/viewscreen_petst.h"
#include "df/viewscreen_storesst.h"
#include "df/viewscreen_layer_stockpilest.h"
#include "df/viewscreen_layer_militaryst.h"
#include "df/viewscreen_layer_noblelistst.h"
#include "df/viewscreen_tradegoodsst.h"
#include "df/viewscreen_unitlistst.h"
#include "df/viewscreen_buildinglistst.h"
#include "df/viewscreen_joblistst.h"
#include "df/interface_key.h"
#include "df/interfacest.h"
#include "df/layer_object_listst.h"
#include "df/job.h"
#include "df/report.h"
#include "modules/Job.h"
#include "df/global_objects.h"
#include "df/viewscreen_dwarfmodest.h"
#include "modules/Gui.h"
#include "df/unit.h"
#include "df/misc_trait_type.h"
#include "df/unit_misc_trait.h"

using std::set;
using std::vector;
using std::string;

using namespace DFHack;
using namespace df::enums;

using df::global::gps;
using df::global::gview;

/*
Search Plugin

A plugin that adds a "Search" hotkey to some screens (Units, Trade and Stocks)
that allows filtering of the list items by a typed query.

Works by manipulating the vector(s) that the list based viewscreens use to store
their items. When a search is started the plugin saves the original vectors and
with each keystroke creates a new filtered vector off the saves for the screen
to use.
*/


void OutputString(int8_t color, int &x, int y, const std::string &text)
{
    Screen::paintString(Screen::Pen(' ', color, 0), x, y, text);
    x += text.length();
}

void make_text_dim(int x1, int x2, int y)
{
    for (int x = x1; x <= x2; x++)
    {
        Screen::Pen pen = Screen::readTile(x,y);

        if (pen.valid())
        {
            if (pen.fg != 0)
            {
                if (pen.fg == 7)
                    pen.adjust(0,true);
                else
                    pen.bold = 0;
            }

            Screen::paintTile(pen,x,y);
        }
    }
}

static bool is_live_screen(const df::viewscreen *screen)
{
    for (df::viewscreen *cur = &gview->view; cur; cur = cur->child)
        if (cur == screen)
            return true;
    return false;
}

static string get_unit_description(df::unit *unit)
{
    string desc;
    auto name = Units::getVisibleName(unit);
    if (name->has_name)
        desc = Translation::TranslateName(name, false);
    desc += ", " + Units::getProfessionName(unit); // Check animal type too

    return desc;
}


//
// START: Generic Search functionality
//

template <class S, class T>
class search_generic
{
public:
    bool init(S *screen)
    {
        if (screen != viewscreen && !reset_on_change())
            return false;

        if (!can_init(screen))
        {
            if (is_valid())
            {
                clear_search();
                reset_all();
            }

            return false;
        }

        if (!is_valid())
        {
            this->viewscreen = screen;
            this->cursor_pos = get_viewscreen_cursor();
            this->primary_list = get_primary_list();
            this->select_key = get_search_select_key();
            select_token = (df::interface_key) (ascii_to_enum_offset + select_key);
            valid = true;
            do_post_init();
        }

        return true;
    }

    // Called each time you enter or leave a searchable screen. Resets everything.
    virtual void reset_all()
    {
        reset_search();
        valid = false;
        primary_list = NULL;
        viewscreen = NULL;
        select_key = 's';
    }

    bool reset_on_change()
    {
        if (valid && is_live_screen(viewscreen))
            return false;

        reset_all();
        return true;
    }

    bool is_valid()
    {
        return valid;
    }

    // A new keystroke is received in a searchable screen
    virtual bool process_input(set<df::interface_key> *input)
    {
        // If the page has two search options (Trade screen), only allow one to operate
        // at a time
        if (lock != NULL && lock != this)
            return false;

        // Allows custom preprocessing for each screen
        if (!should_check_input(input))
            return false;

        bool key_processed = true;

        if (entry_mode)
        {
            // Query typing mode

            df::interface_key last_token = *input->rbegin();
            if (last_token >= interface_key::STRING_A032 && last_token <= interface_key::STRING_A126)
            {
                // Standard character
                search_string += last_token - ascii_to_enum_offset;
                do_search();
            }
            else if (last_token == interface_key::STRING_A000)
            {
                // Backspace
                if (search_string.length() > 0)
                {
                    search_string.erase(search_string.length()-1);
                    do_search();
                }
            }
            else if (input->count(interface_key::SELECT) || input->count(interface_key::LEAVESCREEN))
            {
                // ENTER or ESC: leave typing mode
                end_entry_mode();
            }
            else if  (input->count(interface_key::CURSOR_UP) || input->count(interface_key::CURSOR_DOWN)
                || input->count(interface_key::CURSOR_LEFT) || input->count(interface_key::CURSOR_RIGHT))
            {
                // Arrow key pressed. Leave entry mode and allow screen to process key
                end_entry_mode();
                key_processed = false;
            }
        }
        // Not in query typing mode
        else if (input->count(select_token))
        {
            // Hotkey pressed, enter typing mode
            start_entry_mode();
        }
        else if (input->count((df::interface_key) (select_token + shift_offset)))
        {
            // Shift + Hotkey pressed, clear query
            clear_search();
        }
        else
        {
            // Not a key for us, pass it on to the screen
            key_processed = false;
        }

        return key_processed || entry_mode; // Only pass unrecognized keys down if not in typing mode
    }

    // Called after a keystroke has been processed
    virtual void do_post_input_feed()
    {
    }

    static search_generic<S, T> *lock;

protected:
    virtual string get_element_description(T element) const = 0;
    virtual void render() const = 0;
    virtual int32_t *get_viewscreen_cursor() = 0;
    virtual vector<T> *get_primary_list() = 0;

    search_generic() : ascii_to_enum_offset(interface_key::STRING_A048 - '0'), shift_offset('A' - 'a')
    {
        reset_all();
    }

    virtual bool can_init(S *screen)
    {
        return true;
    }

    virtual void do_post_init()
    {

    }

    bool in_entry_mode()
    {
        return entry_mode;
    }

    void start_entry_mode()
    {
        entry_mode = true;
        lock = this;
    }

    void end_entry_mode()
    {
        entry_mode = false;
        lock = NULL;
    }

    virtual char get_search_select_key()
    {
        return 's';
    }

    virtual void reset_search()
    {
        end_entry_mode();
        search_string = "";
        saved_list1.clear();
    }

    // Shortcut to clear the search immediately
    virtual void clear_search()
    {
        if (saved_list1.size() > 0)
        {
            *primary_list = saved_list1;
            saved_list1.clear();
        }
        search_string = "";
    }

    virtual void save_original_values()
    {
        saved_list1 = *primary_list;
    }

    virtual void do_pre_incremental_search()
    {

    }

    virtual void clear_viewscreen_vectors()
    {
        primary_list->clear();
    }

    virtual void add_to_filtered_list(size_t i)
    {
        primary_list->push_back(saved_list1[i]);
    }

    virtual void do_post_search()
    {

    }

    virtual bool is_valid_for_search(size_t index)
    {
        return true;
    }

    virtual bool force_in_search(size_t index)
    {
        return false;
    }

    // The actual sort
    virtual void do_search()
    {
        if (search_string.length() == 0)
        {
            clear_search();
            return;
        }

        if (saved_list1.size() == 0)
            // On first run, save the original list
            save_original_values();
        else
            do_pre_incremental_search();

        clear_viewscreen_vectors();

        string search_string_l = toLower(search_string);
        for (size_t i = 0; i < saved_list1.size(); i++ )
        {
            if (force_in_search(i))
            {
                add_to_filtered_list(i);
                continue;
            }

            if (!is_valid_for_search(i))
                continue;

            T element = saved_list1[i];
            string desc = toLower(get_element_description(element));
            if (desc.find(search_string_l) != string::npos)
            {
                add_to_filtered_list(i);
            }
        }

        do_post_search();

        if (cursor_pos)
            *cursor_pos = 0;
    }

    virtual bool should_check_input(set<df::interface_key> *input)
    {
        return true;
    }

    // Display hotkey message
    void print_search_option(int x, int y = -1) const
    {
        auto dim = Screen::getWindowSize();
        if (y == -1)
            y = dim.y - 2;

        OutputString((entry_mode) ? 4 : 12, x, y, string(1, select_key));
        OutputString((entry_mode) ? 10 : 15, x, y, ": Search");
        if (search_string.length() > 0 || entry_mode)
            OutputString(15, x, y, ": " + search_string);
        if (entry_mode)
            OutputString(10, x, y, "_");
    }

    S *viewscreen;
    vector <T> saved_list1, reference_list, *primary_list;

    //bool redo_search;
    string search_string;

private:
    int *cursor_pos;
    char select_key;
    bool valid;
    bool entry_mode;

    df::interface_key select_token;
    const int ascii_to_enum_offset;
    const int shift_offset;

};

template <class S, class T> search_generic<S, T> *search_generic<S, T> ::lock = NULL;


// Search class helper for layered screens
template <class S, class T, int LIST_ID>
class layered_search : public search_generic<S, T>
{
protected:
    virtual bool can_init(S *screen)
    {
        auto list = getLayerList(screen);
        if (!list->active)
            return false;

        return true;
    }

    virtual void do_search()
    {
        search_generic<S,T>::do_search();
        auto list = getLayerList(this->viewscreen);
        list->num_entries = this->get_primary_list()->size();
    }

    int32_t *get_viewscreen_cursor()
    {
        auto list = getLayerList(this->viewscreen);
        return &list->cursor;
    }

    virtual void clear_search()
    {
        search_generic<S,T>::clear_search();
        auto list = getLayerList(this->viewscreen);
        list->num_entries = this->get_primary_list()->size();
    }

private:
    static df::layer_object_listst *getLayerList(const df::viewscreen_layer *layer)
    {
        return virtual_cast<df::layer_object_listst>(vector_get(layer->layer_objects, LIST_ID));
    }
};



// Parent class for screens that have more than one primary list to synchronise
template < class S, class T, class PARENT = search_generic<S,T> >
class search_multicolumn_modifiable_generic : public PARENT
{
protected:
    vector <T> reference_list;
    vector <int> saved_indexes;
    bool read_only;

    virtual void update_saved_secondary_list_item(size_t i, size_t j) = 0;
    virtual void save_secondary_values() = 0;
    virtual void clear_secondary_viewscreen_vectors() = 0;
    virtual void add_to_filtered_secondary_lists(size_t i) = 0;
    virtual void clear_secondary_saved_lists() = 0;
    virtual void reset_secondary_viewscreen_vectors() = 0;
    virtual void restore_secondary_values() = 0;

    virtual void do_post_init()
    {
        // If true, secondary list isn't modifiable so don't bother synchronising values
        read_only = false;
    }

    void reset_all()
    {
        PARENT::reset_all();
        reference_list.clear();
        saved_indexes.clear();
        reset_secondary_viewscreen_vectors();
    }

    void reset_search()
    {
        PARENT::reset_search();
        reference_list.clear();
        saved_indexes.clear();
        clear_secondary_saved_lists();
    }

    virtual void clear_search()
    {
        if (this->saved_list1.size() > 0)
        {
            do_pre_incremental_search();
            restore_secondary_values();
        }
        clear_secondary_saved_lists();
        PARENT::clear_search();
        do_post_search();
    }

    virtual bool is_match(T &a, T &b) = 0;

    virtual bool is_match(vector<T> &a, vector<T> &b) = 0;

    void do_pre_incremental_search()
    {
        PARENT::do_pre_incremental_search();
        if (read_only)
            return;

        bool list_has_been_sorted = (this->primary_list->size() == reference_list.size()
            && !is_match(*this->primary_list, reference_list));

        for (size_t i = 0; i < saved_indexes.size(); i++)
        {
            int adjusted_item_index = i;
            if (list_has_been_sorted)
            {
                for (size_t j = 0; j < this->primary_list->size(); j++)
                {
                    if (is_match((*this->primary_list)[j], reference_list[i]))
                    {
                        adjusted_item_index = j;
                        break;
                    }
                }
            }

            update_saved_secondary_list_item(saved_indexes[i], adjusted_item_index);
        }
        saved_indexes.clear();
    }

    void clear_viewscreen_vectors()
    {
        search_generic<S,T>::clear_viewscreen_vectors();
        saved_indexes.clear();
        clear_secondary_viewscreen_vectors();
    }

    void add_to_filtered_list(size_t i)
    {
        search_generic<S,T>::add_to_filtered_list(i);
        add_to_filtered_secondary_lists(i);
        if (!read_only)
            saved_indexes.push_back(i); // Used to map filtered indexes back to original, if needed
    }

    virtual void do_post_search()
    {
        if (!read_only)
            reference_list = *this->primary_list;
    }

    void save_original_values()
    {
        search_generic<S,T>::save_original_values();
        save_secondary_values();
    }
};

// This basic match function is separated out from the generic multi column class, because the
// pets screen, which uses a union in its primary list, will cause a compile failure is this
// match function exists in the generic class
template < class S, class T, class PARENT = search_generic<S,T> >
class search_multicolumn_modifiable : public search_multicolumn_modifiable_generic<S, T, PARENT>
{
    bool is_match(T &a, T &b)
    {
        return a == b;
    }

    bool is_match(vector<T> &a, vector<T> &b)
    {
        return a == b;
    }
};

// General class for screens that have only one secondary list to keep in sync
template < class S, class T, class V, class PARENT = search_generic<S,T> >
class search_twocolumn_modifiable : public search_multicolumn_modifiable<S, T, PARENT>
{
public:
protected:
    virtual vector<V> * get_secondary_list() = 0;

    virtual void do_post_init()
    {
        search_multicolumn_modifiable<S, T, PARENT>::do_post_init();
        secondary_list = get_secondary_list();
    }

    void save_secondary_values()
    {
        saved_secondary_list = *secondary_list;
    }

    void reset_secondary_viewscreen_vectors()
    {
        secondary_list = NULL;
    }

    virtual void update_saved_secondary_list_item(size_t i, size_t j)
    {
        saved_secondary_list[i] = (*secondary_list)[j];
    }

    void clear_secondary_viewscreen_vectors()
    {
        secondary_list->clear();
    }

    void add_to_filtered_secondary_lists(size_t i)
    {
        secondary_list->push_back(saved_secondary_list[i]);
    }

    void clear_secondary_saved_lists()
    {
        saved_secondary_list.clear();
    }

    void restore_secondary_values()
    {
        *secondary_list = saved_secondary_list;
    }

    vector<V> *secondary_list, saved_secondary_list;
};


// Parent struct for the hooks, use optional param D to generate multiple search classes in the same
// viewscreen but different static modules
template <class T, class V, int D = 0>
struct generic_search_hook : T
{
    typedef T interpose_base;

    static V module;

    DEFINE_VMETHOD_INTERPOSE(void, feed, (set<df::interface_key> *input))
    {
        if (!module.init(this))
        {
            INTERPOSE_NEXT(feed)(input);
            return;
        }

        if (!module.process_input(input))
        {
            INTERPOSE_NEXT(feed)(input);
            module.do_post_input_feed();
        }

    }

    DEFINE_VMETHOD_INTERPOSE(void, render, ())
    {
        bool ok = module.init(this);
        INTERPOSE_NEXT(render)();
        if (ok)
            module.render();
    }
};

template <class T, class V, int D> V generic_search_hook<T, V, D> ::module;


// Hook definition helpers
#define IMPLEMENT_HOOKS_WITH_ID(screen, module, id) \
    typedef generic_search_hook<screen, module, id> module##_hook; \
    template<> IMPLEMENT_VMETHOD_INTERPOSE(module##_hook, feed); \
    template<> IMPLEMENT_VMETHOD_INTERPOSE(module##_hook, render)

#define IMPLEMENT_HOOKS(screen, module) \
    typedef generic_search_hook<screen, module> module##_hook; \
    template<> IMPLEMENT_VMETHOD_INTERPOSE(module##_hook, feed); \
    template<> IMPLEMENT_VMETHOD_INTERPOSE(module##_hook, render)

#define IMPLEMENT_HOOKS_PRIO(screen, module, prio) \
    typedef generic_search_hook<screen, module> module##_hook; \
    template<> IMPLEMENT_VMETHOD_INTERPOSE_PRIO(module##_hook, feed, 100); \
    template<> IMPLEMENT_VMETHOD_INTERPOSE_PRIO(module##_hook, render, 100)

//
// END: Generic Search functionality
//


//
// START: Animal screen search
//
typedef df::viewscreen_petst::T_animal T_animal;
typedef df::viewscreen_petst::T_mode T_mode;

class pets_search : public search_multicolumn_modifiable_generic<df::viewscreen_petst, T_animal>
{
public:
    void render() const
    {
        if (viewscreen->mode == T_mode::List)
            print_search_option(25, 4);
    }

private:
    int32_t *get_viewscreen_cursor()
    {
        return &viewscreen->cursor;
    }

    vector<T_animal> *get_primary_list()
    {
        return &viewscreen->animal;
    }

    virtual void do_post_init()
    {
        is_vermin = &viewscreen->is_vermin;
        pet_info = &viewscreen->pet_info;
        is_tame = &viewscreen->is_tame;
        is_adopting = &viewscreen->is_adopting;
    }

    string get_element_description(df::viewscreen_petst::T_animal element) const
    {
        return get_unit_description(element.unit);
    }

    bool should_check_input()
    {
        return viewscreen->mode == T_mode::List;
    }

    bool is_valid_for_search(size_t i)
    {
        return is_vermin_s[i] == 0;
    }

    void save_secondary_values()
    {
        is_vermin_s = *is_vermin;
        pet_info_s = *pet_info;
        is_tame_s = *is_tame;
        is_adopting_s = *is_adopting;
    }

    void reset_secondary_viewscreen_vectors()
    {
        is_vermin = NULL;
        pet_info = NULL;
        is_tame = NULL;
        is_adopting = NULL;
    }

    void update_saved_secondary_list_item(size_t i, size_t j)
    {
        is_vermin_s[i] = (*is_vermin)[j];
        pet_info_s[i] = (*pet_info)[j];
        is_tame_s[i] = (*is_tame)[j];
        is_adopting_s[i] = (*is_adopting)[j];
    }

    void clear_secondary_viewscreen_vectors()
    {
        is_vermin->clear();
        pet_info->clear();
        is_tame->clear();
        is_adopting->clear();
    }

    void add_to_filtered_secondary_lists(size_t i)
    {
        is_vermin->push_back(is_vermin_s[i]);
        pet_info->push_back(pet_info_s[i]);
        is_tame->push_back(is_tame_s[i]);
        is_adopting->push_back(is_adopting_s[i]);
    }

    void clear_secondary_saved_lists()
    {
        is_vermin_s.clear();
        pet_info_s.clear();
        is_tame_s.clear();
        is_adopting_s.clear();
    }

    void restore_secondary_values()
    {
        *is_vermin = is_vermin_s;
        *pet_info = pet_info_s;
        *is_tame = is_tame_s;
        *is_adopting = is_adopting_s;
    }

    bool is_match(T_animal &a, T_animal &b)
    {
        return a.unit == b.unit;
    }

    bool is_match(vector<T_animal> &a, vector<T_animal> &b)
    {
        for (size_t i = 0; i < a.size(); i++)
        {
            if (!is_match(a[i], b[i]))
                return false;
        }

        return true;
    }

    std::vector<char > *is_vermin, is_vermin_s;
    std::vector<df::pet_info* > *pet_info, pet_info_s;
    std::vector<char > *is_tame, is_tame_s;
    std::vector<char > *is_adopting, is_adopting_s;
};

IMPLEMENT_HOOKS(df::viewscreen_petst, pets_search);

//
// END: Animal screen search
//



//
// START: Stocks screen search
//
typedef search_generic<df::viewscreen_storesst, df::item*> stocks_search_base;
class stocks_search : public stocks_search_base
{
public:

    void render() const
    {
        if (!viewscreen->in_group_mode)
            print_search_option(2);
        else
        {
            auto dim = Screen::getWindowSize();
            int x = 2, y = dim.y - 2;
            OutputString(15, x, y, "Tab to enable Search");
        }
    }

    bool process_input(set<df::interface_key> *input)
    {
        if (viewscreen->in_group_mode)
            return false;

        redo_search = false;

        if ((input->count(interface_key::CURSOR_UP) || input->count(interface_key::CURSOR_DOWN)) && !viewscreen->in_right_list)
        {
            // Redo search if category changes
            saved_list1.clear();
            end_entry_mode();
            if (search_string.length() > 0)
                redo_search = true;

            return false;
        }

        return stocks_search_base::process_input(input);
    }

    virtual void do_post_input_feed()
    {
        if (viewscreen->in_group_mode)
        {
            // Disable search if item lists are grouped
            clear_search();
            reset_search();
        }
        else if (redo_search)
        {
            do_search();
            redo_search = false;
        }
    }

private:
    int32_t *get_viewscreen_cursor()
    {
        return &viewscreen->item_cursor;
    }

    virtual vector<df::item*> *get_primary_list()
    {
        return &viewscreen->items;
    }


private:
    string get_element_description(df::item *element) const
    {
        return Items::getDescription(element, 0, true);
    }

    bool redo_search;
};


IMPLEMENT_HOOKS(df::viewscreen_storesst, stocks_search);

//
// END: Stocks screen search
//


//
// START: Unit screen search
//
typedef search_twocolumn_modifiable<df::viewscreen_unitlistst, df::unit*, df::job*> unitlist_search_base;
class unitlist_search : public unitlist_search_base
{
public:
    void render() const
    {
        print_search_option(28);
    }

private:
    void do_post_init()
    {
        unitlist_search_base::do_post_init();
        read_only = true;
    }

    static string get_non_work_description(df::unit *unit)
    {
        for (auto p = unit->status.misc_traits.begin(); p < unit->status.misc_traits.end(); p++)
        {
            if ((*p)->id == misc_trait_type::Migrant || (*p)->id == misc_trait_type::OnBreak)
            {
                int i = (*p)->value;
                return ".on break";
            }
        }

        if (unit->profession == profession::BABY ||
            unit->profession == profession::CHILD ||
            unit->profession == profession::DRUNK)
        {
            return "";
        }

        if (ENUM_ATTR(profession, military, unit->profession))
            return ".military";

        return ".idle.no job";
    }

    string get_element_description(df::unit *unit) const
    {
        string desc = get_unit_description(unit);
        if (!unit->job.current_job)
        {
            desc += get_non_work_description(unit);
        }

        return desc;
    }

    bool should_check_input(set<df::interface_key> *input) 
    {
        if (input->count(interface_key::CURSOR_LEFT) || input->count(interface_key::CURSOR_RIGHT) || 
            (!in_entry_mode() && input->count(interface_key::UNITVIEW_PRF_PROF)))
        {
            if (!in_entry_mode())
            {
                // Changing screens, reset search
                clear_search();
                reset_all();
            }
            else
                input->clear(); // Ignore cursor keys when typing

            return false;
        }

        return true;
    }

    vector<df::job*> *get_secondary_list() 
    {
        return &viewscreen->jobs[viewscreen->page];
    }

    int32_t *get_viewscreen_cursor() 
    {
        return &viewscreen->cursor_pos[viewscreen->page];
    }

    vector<df::unit*> *get_primary_list() 
    {
        return &viewscreen->units[viewscreen->page];
    }
};

typedef generic_search_hook<df::viewscreen_unitlistst, unitlist_search> unitlist_search_hook;
template<> IMPLEMENT_VMETHOD_INTERPOSE_PRIO(unitlist_search_hook, feed, 100);
template<> IMPLEMENT_VMETHOD_INTERPOSE_PRIO(unitlist_search_hook, render, 100);
//
// END: Unit screen search
//


//
// START: Trade screen search
//
class trade_search_base : public search_twocolumn_modifiable<df::viewscreen_tradegoodsst, df::item*, char>
{

private:
    string get_element_description(df::item *element) const
    {
        return Items::getDescription(element, 0, true);
    }

    bool should_check_input(set<df::interface_key> *input)
    {
        if (in_entry_mode())
            return true;

        if (input->count(interface_key::TRADE_TRADE) ||
            input->count(interface_key::TRADE_OFFER) ||
            input->count(interface_key::TRADE_SEIZE))
        {
            // Block the keys if were searching
            if (!search_string.empty())
                input->clear();

            return false;
        }
        else if (input->count(interface_key::CUSTOM_ALT_C))
        {
            clear_search_for_trade();
            return true;
        }

        return true;
    }

    void clear_search_for_trade()
    {
        // Trying to trade, reset search
        clear_search();
        reset_all();
    }
};


class trade_search_merc : public trade_search_base
{
public:
    virtual void render() const
    {
        print_search_option(2, 26);

        if (!search_string.empty())
        {
            make_text_dim(2, 37, 22);
            make_text_dim(42, gps->dimx-2, 22);
        }
    }

private:
    vector<char> *get_secondary_list()
    {
        return &viewscreen->trader_selected;
    }

    int32_t *get_viewscreen_cursor()
    {
        return &viewscreen->trader_cursor;
    }

    vector<df::item*> *get_primary_list()
    {
        return &viewscreen->trader_items;
    }

    char get_search_select_key() 
    {
        return 'q';
    }
};

IMPLEMENT_HOOKS_WITH_ID(df::viewscreen_tradegoodsst, trade_search_merc, 1);


class trade_search_fort : public trade_search_base
{
public:
    virtual void render() const
    {
        print_search_option(42, 26);

        if (!search_string.empty())
        {
            make_text_dim(2, 37, 22);
            make_text_dim(42, gps->dimx-2, 22);
        }
    }

private:
    vector<char> *get_secondary_list()
    {
        return &viewscreen->broker_selected;
    }

    int32_t *get_viewscreen_cursor()
    {
        return &viewscreen->broker_cursor;
    }

    vector<df::item*> *get_primary_list()
    {
        return &viewscreen->broker_items;
    }

    char get_search_select_key() 
    {
        return 'w';
    }
};

IMPLEMENT_HOOKS_WITH_ID(df::viewscreen_tradegoodsst, trade_search_fort, 2);

//
// END: Trade screen search
//


//
// START: Stockpile screen search
//
typedef layered_search<df::viewscreen_layer_stockpilest, string *, 2> stocks_layer;
class stockpile_search : public search_twocolumn_modifiable<df::viewscreen_layer_stockpilest, string *, bool *, stocks_layer>
{
public:
    void update_saved_secondary_list_item(size_t i, size_t j)
    {
        *saved_secondary_list[i] = *(*secondary_list)[j];
    }

    string get_element_description(string *element) const
    {
        return *element;
    }

    void render() const
    {
        print_search_option(51, 23);
    }

    vector<string *> *get_primary_list() 
    {
        return &viewscreen->item_names;
    }

    vector<bool *> *get_secondary_list() 
    {
        return &viewscreen->item_status;
    }



};

IMPLEMENT_HOOKS(df::viewscreen_layer_stockpilest, stockpile_search);

//
// END: Stockpile screen search
//


//
// START: Military screen search
//
typedef layered_search<df::viewscreen_layer_militaryst, df::unit *, 2> military_search_base;
class military_search : public military_search_base
{
public:

    string get_element_description(df::unit *element) const
    {
        return get_unit_description(element);
    }

    void render() const
    {
        print_search_option(52, 22);
    }

    char get_search_select_key()
    {
        return 'q';
    }

    bool can_init(df::viewscreen_layer_militaryst *screen)
    {
        if (screen->page != df::viewscreen_layer_militaryst::Positions)
            return false;

        return military_search_base::can_init(screen);
    }

    vector<df::unit *> *get_primary_list() 
    {
        return &viewscreen->positions.candidates;
    }

    bool should_check_input(set<df::interface_key> *input)
    {
        if (input->count(interface_key::SELECT) && !in_entry_mode() && !search_string.empty())
        {
            // About to make an assignment, so restore original list (it will be changed by the game)
            int32_t *cursor = get_viewscreen_cursor();
            df::unit *selected_unit = get_primary_list()->at(*cursor);
            clear_search();
            
            for (*cursor = 0; *cursor < get_primary_list()->size(); (*cursor)++)
            {
                if (get_primary_list()->at(*cursor) == selected_unit)
                    break;
            }

            reset_all();
        }

        return true;
    }
};

IMPLEMENT_HOOKS_PRIO(df::viewscreen_layer_militaryst, military_search, 100);

//
// END: Military screen search
//


//
// START: Room list search
//
static map< df::building_type, vector<string> > room_quality_names;
static int32_t room_value_bounds[] = {1, 100, 250, 500, 1000, 1500, 2500, 10000};
typedef search_twocolumn_modifiable<df::viewscreen_buildinglistst, df::building*, int32_t> roomlist_search_base;
class roomlist_search : public roomlist_search_base
{
public:
    void render() const
    {
        print_search_option(2, 23);
    }

private:
    void do_post_init()
    {
        roomlist_search_base::do_post_init();
        read_only = true;
    }

    string get_element_description(df::building *bld) const
    {
        bool is_ownable_room = (bld->is_room && room_quality_names.find(bld->getType()) != room_quality_names.end());

        string desc;
        desc.reserve(100);
        if (bld->owner)
            desc += get_unit_description(bld->owner);
        else if (is_ownable_room)
            desc += "no owner";

        desc += ".";

        if (is_ownable_room)
        {
            int32_t value = bld->getRoomValue(NULL);
            vector<string> *names = &room_quality_names[bld->getType()];
            string *room_name = &names->at(0);
            for (int i = 1; i < 8; i++)
            {
                if (room_value_bounds[i] > value)
                    break;
                room_name = &names->at(i);
            }

            desc += *room_name;
        }
        else
        {
            string name;
            bld->getName(&name);
            if (!name.empty())
            {
                desc += name;
            }
        }
        
        return desc;
    }

    vector<int32_t> *get_secondary_list() 
    {
        return &viewscreen->room_value;
    }

    int32_t *get_viewscreen_cursor() 
    {
        return &viewscreen->cursor;
    }

    vector<df::building*> *get_primary_list() 
    {
        return &viewscreen->buildings;
    }
};

IMPLEMENT_HOOKS(df::viewscreen_buildinglistst, roomlist_search);

//
// END: Room list search
//



//
// START: Announcement list search
//
<<<<<<< HEAD
class annoucnement_search : public search_generic<df::viewscreen_announcelistst, void *>
=======
class annoucnement_search : public search_generic<df::viewscreen_announcelistst, df::report*>
>>>>>>> 6a31abc6
{
public:
    void render() const
    {
        print_search_option(2, gps->dimy - 3);
    }

private:
    int32_t *get_viewscreen_cursor()
    {
        return &viewscreen->sel_idx;
    }

    virtual vector<df::report *> *get_primary_list()
    {
        return &viewscreen->reports;
    }


private:
    string get_element_description(df::report *element) const
    {
        return element->text;
    }
};


IMPLEMENT_HOOKS(df::viewscreen_announcelistst, annoucnement_search);

//
// END: Announcement list search
//


//
// START: Nobles search list
//
typedef df::viewscreen_layer_noblelistst::T_candidates T_candidates;
typedef layered_search<df::viewscreen_layer_noblelistst, T_candidates *, 1> nobles_search_base;
class nobles_search : public nobles_search_base
{
public:

    string get_element_description(T_candidates *element) const
    {
        if (!element->unit)
            return "";

        return get_unit_description(element->unit);
    }

    void render() const
    {
        print_search_option(2, 23);
    }

    bool force_in_search(size_t index)
    {
        return index == 0; // Leave Vacant
    }

    bool can_init(df::viewscreen_layer_noblelistst *screen)
    {
        if (screen->mode != df::viewscreen_layer_noblelistst::Appoint)
            return false;

        return nobles_search_base::can_init(screen);
    }

    vector<T_candidates *> *get_primary_list() 
    {
        return &viewscreen->candidates;
    }
};

IMPLEMENT_HOOKS(df::viewscreen_layer_noblelistst, nobles_search);

//
// END: Nobles search list
//


//
// START: Job list search
//
void get_job_details(string &desc, df::job *job)
{
    string job_name = ENUM_KEY_STR(job_type,job->job_type);
    for (size_t i = 0; i < job_name.length(); i++)
    {
        char c = job_name[i];
        if (c >= 'A' && c <= 'Z')
            desc += " ";
        desc += c;
    }
    desc += ".";
    
    df::item_type itype = ENUM_ATTR(job_type, item, job->job_type);

    MaterialInfo mat(job);
    if (itype == item_type::FOOD)
        mat.decode(-1);

    if (mat.isValid() || job->material_category.whole)
    {
        desc += mat.toString();
        desc += ".";
        if (job->material_category.whole)
        {
            desc += bitfield_to_string(job->material_category);
            desc += ".";
        }
    }

    if (!job->reaction_name.empty())
    {
        for (size_t i = 0; i < job->reaction_name.length(); i++)
        {
            if (job->reaction_name[i] == '_')
                desc += " ";
            else
                desc += job->reaction_name[i];
        }

        desc += ".";
    }

    if (job->flags.bits.suspend)
        desc += "suspended.";
}

typedef search_twocolumn_modifiable<df::viewscreen_joblistst, df::job*, df::unit*> joblist_search_base;
class joblist_search : public joblist_search_base
{
public:
    void render() const
    {
        print_search_option(2);
    }

private:
    void do_post_init()
    {
        joblist_search_base::do_post_init();
        read_only = true;
    }

    string get_element_description(df::job *element) const
    {
        if (!element)
            return "no job.idle";

        string desc;
        desc.reserve(100);
        get_job_details(desc, element);
        df::unit *worker = DFHack::Job::getWorker(element);
        if (worker)
            desc += get_unit_description(worker);
        else
            desc += "Inactive";

        return desc;
    }

    vector<df::unit*> *get_secondary_list() 
    {
        return &viewscreen->units;
    }

    int32_t *get_viewscreen_cursor() 
    {
        return &viewscreen->cursor_pos;
    }

    vector<df::job*> *get_primary_list() 
    {
        return &viewscreen->jobs;
    }
};

IMPLEMENT_HOOKS(df::viewscreen_joblistst, joblist_search);

//
// END: Job list search
//


//
// START: Burrow assignment search
//
using df::global::ui;

typedef search_twocolumn_modifiable<df::viewscreen_dwarfmodest, df::unit*, bool> burrow_search_base;
class burrow_search : public burrow_search_base
{
public:
    bool can_init(df::viewscreen_dwarfmodest *screen)
    {
        if (ui->main.mode == df::ui_sidebar_mode::Burrows && ui->burrows.in_add_units_mode)
        {
            return burrow_search_base::can_init(screen);
        }

        return false;
    }

    string get_element_description(df::unit *element) const
    {
        return get_unit_description(element);
    }

    void render() const
    {
        auto dims = Gui::getDwarfmodeViewDims();
        int left_margin = dims.menu_x1 + 1;
        int x = left_margin;
        int y = 23;

        print_search_option(x, y);
    }

    vector<df::unit *> *get_primary_list() 
    {
        return &ui->burrows.list_units;
    }

    vector<bool> *get_secondary_list() 
    {
        return &ui->burrows.sel_units;
    }

    virtual int32_t * get_viewscreen_cursor() 
    {
        return &ui->burrows.unit_cursor_pos;
    }


    bool should_check_input(set<df::interface_key> *input)
    {
        if  (input->count(interface_key::SECONDSCROLL_UP) || input->count(interface_key::SECONDSCROLL_DOWN)
            || input->count(interface_key::SECONDSCROLL_PAGEUP) || input->count(interface_key::SECONDSCROLL_PAGEDOWN))
        {
            end_entry_mode();
            return false;
        }

        return true;
    }
};

IMPLEMENT_HOOKS(df::viewscreen_dwarfmodest, burrow_search);

//
// END: Burrow assignment search
//



DFHACK_PLUGIN("search");

#define SEARCH_HOOKS \
    HOOK_ACTION(unitlist_search_hook) \
    HOOK_ACTION(roomlist_search_hook) \
    HOOK_ACTION(trade_search_merc_hook) \
    HOOK_ACTION(trade_search_fort_hook) \
    HOOK_ACTION(stocks_search_hook) \
    HOOK_ACTION(pets_search_hook) \
    HOOK_ACTION(military_search_hook) \
    HOOK_ACTION(nobles_search_hook) \
    HOOK_ACTION(annoucnement_search_hook) \
    HOOK_ACTION(joblist_search_hook) \
    HOOK_ACTION(burrow_search_hook) \
    HOOK_ACTION(stockpile_search_hook)

DFhackCExport command_result plugin_init ( color_ostream &out, vector <PluginCommand> &commands)
{
#define HOOK_ACTION(hook) \
    !INTERPOSE_HOOK(hook, feed).apply() || \
    !INTERPOSE_HOOK(hook, render).apply() ||

    if (!gps || !gview || SEARCH_HOOKS 0)
        out.printerr("Could not insert Search hooks!\n");

#undef HOOK_ACTION

    const string a[] = {"Meager Quarters", "Modest Quarters", "Quarters", "Decent Quarters", "Fine Quarters", "Great Bedroom", "Grand Bedroom", "Royal Bedroom"};
    room_quality_names[df::building_type::Bed] = vector<string>(a, a + 8);

    const string b[] = {"Meager Dining Room", "Modest Dining Room", "Dining Room", "Decent Dining Room", "Fine Dining Room", "Great Dining Room", "Grand Dining Room", "Royal Dining Room"};
    room_quality_names[df::building_type::Table] = vector<string>(b, b + 8);

    const string c[] = {"Meager Office", "Modest Office", "Office", "Decent Office", "Splendid Office", "Throne Room", "Opulent Throne Room", "Royal Throne Room"};
    room_quality_names[df::building_type::Chair] = vector<string>(c, c + 8);

    const string d[] = {"Grave", "Servants Burial Chamber", "Burial Chamber", "Tomb", "Fine Tomb", "Mausoleum", "Grand Mausoleum", "Royal Mausoleum"};
    room_quality_names[df::building_type::Coffin] = vector<string>(d, d + 8);

    return CR_OK;
}

DFhackCExport command_result plugin_shutdown ( color_ostream &out )
{
#define HOOK_ACTION(hook) \
    INTERPOSE_HOOK(hook, feed).remove(); \
    INTERPOSE_HOOK(hook, render).remove();

    SEARCH_HOOKS

#undef HOOK_ACTION

    return CR_OK;
}

DFhackCExport command_result plugin_onstatechange ( color_ostream &out, state_change_event event )
{
#define HOOK_ACTION(hook) hook::module.reset_on_change();

    switch (event) {
    case SC_VIEWSCREEN_CHANGED:
        SEARCH_HOOKS
        break;

    default:
        break;
    }

    return CR_OK;

#undef HOOK_ACTION
}

#undef IMPLEMENT_HOOKS
#undef SEARCH_HOOKS<|MERGE_RESOLUTION|>--- conflicted
+++ resolved
@@ -1338,11 +1338,7 @@
 //
 // START: Announcement list search
 //
-<<<<<<< HEAD
-class annoucnement_search : public search_generic<df::viewscreen_announcelistst, void *>
-=======
 class annoucnement_search : public search_generic<df::viewscreen_announcelistst, df::report*>
->>>>>>> 6a31abc6
 {
 public:
     void render() const
