##############################
# Generic dwarfmode bindings #
##############################

keybinding add Ctrl-W twaterlvl

# with cursor:
keybinding add Ctrl-V digv
keybinding add Ctrl-Shift-V "digv x"
keybinding add Ctrl-C spotclean
keybinding add Ctrl-Shift-K autodump-destroy-here

# any item:
keybinding add Ctrl-K autodump-destroy-item

# quicksave, only in main dwarfmode screen and menu page
keybinding add Ctrl-Alt-S@dwarfmode/Default quicksave

# gui/rename script
keybinding add Ctrl-Shift-N gui/rename
keybinding add Ctrl-Shift-P "gui/rename unit-profession"

##############################
# Generic adv mode bindings  #
##############################

keybinding add Ctrl-B adv-bodyswap
keybinding add Ctrl-Shift-B "adv-bodyswap force"

#############################
# Context-specific bindings #
#############################

# q->stockpile; p
keybinding add Alt-P copystock

# q->workshop
keybinding add Ctrl-D job-duplicate

# materials: q->workshop; b->select items
keybinding add Shift-A "job-material ALUNITE"
keybinding add Shift-M "job-material MICROCLINE"
keybinding add Shift-D "job-material DACITE"
keybinding add Shift-R "job-material RHYOLITE"
keybinding add Shift-I "job-material CINNABAR"
keybinding add Shift-B "job-material COBALTITE"
keybinding add Shift-O "job-material OBSIDIAN"
keybinding add Shift-G "job-material GLASS_GREEN"

# browse linked mechanisms
keybinding add Ctrl-M@dwarfmode/QueryBuilding/Some gui/mechanisms

# browse rooms of same owner
keybinding add Alt-R@dwarfmode/QueryBuilding/Some gui/room-list

# interface for the liquids plugin
keybinding add Alt-L@dwarfmode/LookAround gui/liquids

# machine power sensitive pressure plate construction
keybinding add Ctrl-Shift-M@dwarfmode/Build/Position/Trap gui/power-meter

<<<<<<< HEAD
# interface for universal game master's editor
keybinding add Alt-Shift-E gui/gm-editor

###################
# UI logic tweaks #
###################
=======
# siege engine control
keybinding add Alt-A@dwarfmode/QueryBuilding/Some/SiegeEngine gui/siege-engine

############################
# UI and game logic tweaks #
############################
>>>>>>> a4799a38

# stabilize the cursor of dwarfmode when switching menus
tweak stable-cursor

# stop military from considering training as 'patrol duty'
tweak patrol-duty

# display creature weight in build plate menu as ??K, instead of (???df: Max
tweak readable-build-plate

# improve FPS by squashing endless item temperature update loops
tweak stable-temp

# speed up items reaching temp equilibrium with environment by
# capping the rate to no less than 1 degree change per 500 frames
# Note: will also cause stuff to melt faster in magma etc
tweak fast-heat 500

# stop stacked liquid/bar/thread/cloth items from lasting forever
# if used in reactions that use only a fraction of the dimension.
tweak fix-dimensions

# make reactions requiring containers usable in advmode - the issue is
# that the screen asks for those reagents to be selected directly
tweak advmode-contained<|MERGE_RESOLUTION|>--- conflicted
+++ resolved
@@ -59,21 +59,12 @@
 # machine power sensitive pressure plate construction
 keybinding add Ctrl-Shift-M@dwarfmode/Build/Position/Trap gui/power-meter
 
-<<<<<<< HEAD
-# interface for universal game master's editor
-keybinding add Alt-Shift-E gui/gm-editor
-
-###################
-# UI logic tweaks #
-###################
-=======
 # siege engine control
 keybinding add Alt-A@dwarfmode/QueryBuilding/Some/SiegeEngine gui/siege-engine
 
 ############################
 # UI and game logic tweaks #
 ############################
->>>>>>> a4799a38
 
 # stabilize the cursor of dwarfmode when switching menus
 tweak stable-cursor
