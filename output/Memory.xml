--- conflicted
+++ resolved
@@ -1485,20 +1485,23 @@
 
         Castes
         ======
-        <Offset name="color_modifier_part">0x70</Offset>
-        <Offset name="color_modifier_startdate">0x64</Offset>
-        <Offset name="color_modifier_enddate">0x68</Offset>
         <Offset name="caste_bodypart_vector">0x51C</Offset>
+        <Offset name="caste_attributes">0x654</Offset>
         <Offset name="caste_color_modifiers">0xACC</Offset>
-        <Offset name="caste_attributes">0x654</Offset>
-
-        Body Parts
-        ==========
-        <Offset name="bodypart_id">0x0</Offset>
-        <Offset name="bodypart_category">0x1C</Offset>
-        <Offset name="bodypart_layers_vector">0x44</Offset>
-        <Offset name="bodypart_singular_vector">0x78</Offset>
-        <Offset name="bodypart_plural_vector">0x90</Offset>
+
+            Color Mods
+            ==========
+            <Offset name="color_modifier_part">0x70</Offset>
+            <Offset name="color_modifier_startdate">0x64</Offset>
+            <Offset name="color_modifier_enddate">0x68</Offset>
+
+            Body Parts
+            ==========
+            <Offset name="bodypart_id">0x0</Offset>
+            <Offset name="bodypart_category">0x1C</Offset>
+            <Offset name="bodypart_layers_vector">0x44</Offset>
+            <Offset name="bodypart_singular_vector">0x78</Offset>
+            <Offset name="bodypart_plural_vector">0x90</Offset>
 
         Materials
         =========
@@ -1681,6 +1684,8 @@
         -->
     </Entry>
     <Entry version="v0.31.09" os="windows" id="0.31.09" base="0.31.08" rebase="0xD028" > rebase="0xD030"
+        <!-- TODO: fix creature offsets -->
+        <!-- TODO: small offsets added all over the place, investigate -->
         <String name="md5">1a85839ab03df082974dc5629d3fbc26</String>
         <HexValue name="pe_timestamp">0x4C3897C0</HexValue>
         <Address name="cursor_xyz">0xaff2d8</Address>       
@@ -1702,20 +1707,10 @@
         <Offset name="creature_happiness">0x87c</Offset>
     </Entry>
     <Entry version="v0.31.10" os="windows" id="0.31.10" base="0.31.09">
-        <String name="md5">552cfa417fd131204ebfee66aefc4adb</String>
+        <String name="md5">349d1ad6eda7b6c5e87f8e4726a0999a</String>
         <HexValue name="pe_timestamp">0x4C398089</HexValue>
     </Entry>
     <Entry version="v0.31.11" os="windows" id="0.31.11" base="0.31.10" rebase="0x7018">
-<<<<<<< HEAD
-      <String name="md5">552cfa417fd131204ebfee66aefc4adb</String>
-      <HexValue name="pe_timestamp">0x4C496D93</HexValue>
-      <Address name="cursor_xyz">0xB062D8</Address>
-      <Address name="window_x">0xe81114</Address> VERIFIED
-      <Address name="window_y">0xeAF1E8</Address> VERIFIED
-      <Address name="window_z">0xeAF1C4</Address> VERIFIED
-    </Entry>
-    
-=======
         <String name="md5">552cfa417fd131204ebfee66aefc4adb</String>
         <HexValue name="pe_timestamp">0x4C496D93</HexValue>
         <Address name="cursor_xyz">0xB062D8</Address>
@@ -1727,7 +1722,6 @@
         <String name="md5">f0459165a426a9f2dd8d957e9fa7f01d</String>
         <HexValue name="pe_timestamp">0x4C4C32E7</HexValue>
     </Entry>
->>>>>>> 294855fa
                             .-"""-.
                            '       \
                           |,.  ,-.  |   _________________________
@@ -1796,48 +1790,38 @@
 
         Creature offsets
         ================
-        <Offset name="creature_name">0x0</Offset>
-        <Offset name="creature_custom_profession">0x6c</Offset>
-        <Offset name="creature_profession">0x3c</Offset> *
-        <Offset name="creature_race">0x44</Offset> *
-        <Offset name="creature_position">0x90</Offset>
-        <Offset name="creature_flags1">0x8C</Offset> *
-        <Offset name="creature_flags2">0x90</Offset> *
-        <Offset name="creature_caste">0x110</Offset>
-        <Offset name="creature_sex">0xA6</Offset> *
-        <Offset name="creature_id">0x114</Offset>
-        <Offset name="creature_civ">0XB4</Offset> *
-        <Offset name="creature_soulskill_vector">0X1F4</Offset>
-        <Offset name="creature_pickup_equipment_bit">0X21C</Offset>
-        
-        <Offset name="creature_mood">0x18C</Offset> *
-        <Offset name="creature_birth_year">0x19C</Offset> *
-        <Offset name="creature_birth_time">0x1A0</Offset> *
-        <Offset name="creature_physical">0x464</Offset>
-        <Offset name="creature_current_job">0x390</Offset> from chmod
-        <Offset name="creature_mood_skill">0x394</Offset> the skill that will be increased at the end of the mood (or not)
-        <Offset name="creature_appearance_vector">0x604</Offset>
-        <Offset name="creature_artifact_name">0x6D4</Offset>
-        <Offset name="creature_labors">0x774</Offset>
-        <Offset name="creature_soul_vector">0x0740</Offset>
-        <Offset name="creature_default_soul">0x0758</Offset>
-        <Offset name="creature_happiness">0x834</Offset>
+        <Offset name="creature_name">0x0</Offset> VERIFIED
+        <Offset name="creature_custom_profession">0x3c</Offset> CHMOD
+        <Offset name="creature_profession">0x40</Offset> CHMOD
+        <Offset name="creature_race">0x44</Offset> CHMOD
+        <Offset name="creature_position">0x90</Offset> BAD!!
+        <Offset name="creature_flags1">0x8C</Offset> CHMOD
+        <Offset name="creature_flags2">0x90</Offset> CHMOD
+        <Offset name="creature_caste">0xA4</Offset> VERIFY
+        <Offset name="creature_sex">0xA6</Offset> CHMOD
+        <Offset name="creature_id">0xA8</Offset> CHMOD
+        <Offset name="creature_civ">0xB4</Offset> VERIFY!
+        <Offset name="creature_pickup_equipment_bit">0X144</Offset> CHMOD
+        <Offset name="creature_mood">0x18C</Offset> VERIFY!
+        <Offset name="creature_birth_year">0x19C</Offset> VERIFY!
+        <Offset name="creature_birth_time">0x1A0</Offset> VERIFY!
+        <Offset name="creature_physical">0x464</Offset> BAD!
+        <Offset name="creature_current_job">0x258</Offset> CHMOD
+        <Offset name="creature_mood_skill">0x394</Offset> VERIFY!
+            the skill that will be increased at the end of the mood (or not)
+        <Offset name="creature_appearance_vector">0x604</Offset> BAD!
+        <Offset name="creature_artifact_name">0x6D4</Offset> BAD!
+        <Offset name="creature_labors">0x51C</Offset> CHMOD
+        <Offset name="creature_soul_vector">0x0500</Offset> CHMOD
+        <Offset name="creature_default_soul">0x0758</Offset> BAD!
+        <Offset name="creature_happiness">0x5AC</Offset> CHMOD
 
         Souls
         =====
         <Offset name="soul_name">0x0</Offset>
-        <Offset name="soul_skills_vector">0x1F4</Offset>
-        <Offset name="soul_traits">0x224</Offset>
-        <Offset name="soul_mental">0x88</Offset>
-
-        Castes
-        ======
-        <Offset name="color_modifier_part">0x70</Offset>
-        <Offset name="color_modifier_startdate">0x64</Offset>
-        <Offset name="color_modifier_enddate">0x68</Offset>
-        <Offset name="caste_bodypart_vector">0x51C</Offset>
-        <Offset name="caste_color_modifiers">0xACC</Offset>
-        <Offset name="caste_attributes">0x654</Offset>
+        <Offset name="soul_skills_vector">0x1C4</Offset> CHMOD
+        <Offset name="soul_traits">0x1DC</Offset> CHMOD
+        <Offset name="soul_mental">0x88</Offset> BAD!
 
         Body Parts
         ==========
@@ -1875,6 +1859,14 @@
         <Offset name="creature_tile">0x20</Offset> VERIFIED
         <Offset name="creature_tile_color">0x36</Offset> LOOKS OK
 
+        Castes
+        ======
+        <Offset name="color_modifier_part">0x70</Offset>
+        <Offset name="color_modifier_startdate">0x64</Offset>
+        <Offset name="color_modifier_enddate">0x68</Offset>
+        <Offset name="caste_bodypart_vector">0x51C</Offset>
+        <Offset name="caste_color_modifiers">0xACC</Offset>
+        <Offset name="caste_attributes">0x654</Offset>
         <!--
         <Offset name="creature_type_caste_vector">0x138</Offset>
         <Offset name="creature_type_extract_vector">0x1A14</Offset>
